[log.file]
enabled = false

[log.console]
enabled = false

[log.telemetry]
traces_enabled = true
metrics_enabled = true
ignore_errors = false

[key_manager]
url = "http://localhost:5000"

[master_database]
username = "postgres"
password = "postgres"
host = "db"
port = 5432
dbname = "loadtest_router"
pool_size = 20
connection_timeout = 10

[server]
host = "0.0.0.0"

[redis]
host = "redis-queue"

[secrets]
admin_api_key = "test_admin"
jwt_secret = "secret"

[user]
password_validity_in_days = 90
two_factor_auth_expiry_in_secs = 300
totp_issuer_name = "Hyperswitch"
force_two_factor_auth = false
force_cookies = true

[locker]
host = ""
host_rs = ""
mock_locker = true
basilisk_host = ""
locker_enabled = true
ttl_for_storage_in_secs = 220752000

[forex_api]
api_key = ""
fallback_api_key = ""
data_expiration_delay_in_seconds = 21600
redis_lock_timeout_in_seconds = 100
redis_ttl_in_seconds = 172800

[eph_key]
validity = 1

[refund]
max_attempts = 10
max_age = 365

[jwekey]
vault_encryption_key = ""
rust_locker_encryption_key = ""
vault_private_key = ""

[webhooks]
outgoing_enabled = true
redis_lock_expiry_seconds = 180

[api_keys]
hash_key = "0123456789abcdef0123456789abcdef0123456789abcdef0123456789abcdef"

[connectors]
aci.base_url = "https://eu-test.oppwa.com/"
adyen.base_url = "https://checkout-test.adyen.com/"
adyenplatform.base_url = "https://balanceplatform-api-test.adyen.com/"
affirm.base_url = "https://sandbox.affirm.com/api"
adyen.payout_base_url = "https://pal-test.adyen.com/"
adyen.dispute_base_url = "https://ca-test.adyen.com/"
airwallex.base_url = "https://api-demo.airwallex.com/"
amazonpay.base_url = "https://pay-api.amazon.com/v2"
applepay.base_url = "https://apple-pay-gateway.apple.com/"
archipel.base_url = "https://{{merchant_endpoint_prefix}}/ArchiPEL/Transaction/v1"
authipay.base_url = "https://prod.emea.api.fiservapps.com/sandbox/ipp/payments-gateway/v2/"
authorizedotnet.base_url = "https://apitest.authorize.net/xml/v1/request.api"
bambora.base_url = "https://api.na.bambora.com"
bamboraapac.base_url = "https://demo.ippayments.com.au/interface/api"
bankofamerica.base_url = "https://apitest.merchant-services.bankofamerica.com/"
barclaycard.base_url = "https://api.smartpayfuse-test.barclaycard/"
billwerk.base_url = "https://api.reepay.com/"
billwerk.secondary_base_url = "https://card.reepay.com/"
bitpay.base_url = "https://test.bitpay.com"
blackhawknetwork.base_url = "https://api-sandbox.blackhawknetwork.com/"
bluecode.base_url = "https://dev.eorder.reloadhero.com/"
bluesnap.base_url = "https://sandbox.bluesnap.com/"
bluesnap.secondary_base_url = "https://sandpay.bluesnap.com/"
boku.base_url = "https://country-api4-stage.boku.com"
braintree.base_url = "https://payments.sandbox.braintree-api.com/graphql"
breadpay.base_url = "https://api-sandbox.getbread.com"
cashtocode.base_url = "https://cluster05.api-test.cashtocode.com"
celero.base_url = "https://sandbox.gotnpgateway.com"
chargebee.base_url = "https://$.chargebee.com/api/"
checkbook.base_url = "https://api.sandbox.checkbook.io"
checkout.base_url = "https://api.sandbox.checkout.com/"
coinbase.base_url = "https://api.commerce.coinbase.com"
coingate.base_url = "https://api-sandbox.coingate.com"
cryptopay.base_url = "https://business-sandbox.cryptopay.me"
cybersource.base_url = "https://apitest.cybersource.com/"
datatrans.base_url = "https://api.sandbox.datatrans.com/"
datatrans.secondary_base_url = "https://pay.sandbox.datatrans.com/"
deutschebank.base_url = "https://testmerch.directpos.de/rest-api"
digitalvirgo.base_url = "https://dcb-integration-service-sandbox-external.staging.digitalvirgo.pl"
dlocal.base_url = "https://sandbox.dlocal.com/"
dummyconnector.base_url = "http://localhost:8080/dummy-connector"
dwolla.base_url = "https://api-sandbox.dwolla.com"
ebanx.base_url = "https://sandbox.ebanxpay.com/"
elavon.base_url = "https://api.demo.convergepay.com/VirtualMerchantDemo/"
facilitapay.base_url = "https://sandbox-api.facilitapay.com/api/v1"
fiserv.base_url = "https://cert.api.fiservapps.com/"
fiservemea.base_url = "https://prod.emea.api.fiservapps.com/sandbox"
fiuu.base_url = "https://sandbox.merchant.razer.com/"
flexiti.base_url = "https://onlineapi.flexiti.fi/flexiti/online-api/"
fiuu.secondary_base_url = "https://sandbox.merchant.razer.com/"
fiuu.third_base_url = "https://api.merchant.razer.com/"
forte.base_url = "https://sandbox.forte.net/api/v3"
getnet.base_url = "https://api-test.getneteurope.com/engine/rest"
globalpay.base_url = "https://apis.sandbox.globalpay.com/ucp/"
globepay.base_url = "https://pay.globepay.co/"
gocardless.base_url = "https://api-sandbox.gocardless.com"
gpayments.base_url = "https://{{merchant_endpoint_prefix}}-test.api.as1.gpayments.net"
helcim.base_url = "https://api.helcim.com/"
hipay.base_url = "https://stage-secure-gateway.hipay-tpp.com/rest/"
hyperswitch_vault.base_url = "http://localhost:8080"
hyperwallet.base_url = "https://uat-api.paylution.com"
hipay.secondary_base_url = "https://stage-secure2-vault.hipay-tpp.com/rest/"
hipay.third_base_url = "https://stage-api-gateway.hipay.com/"
iatapay.base_url = "https://sandbox.iata-pay.iata.org/api/v1"
inespay.base_url = "https://apiflow.inespay.com/san/v21"
itaubank.base_url = "https://sandbox.devportal.itau.com.br/"
jpmorgan.base_url = "https://api-mock.payments.jpmorgan.com/api/v2"
juspaythreedsserver.base_url = "http://localhost:8000"
katapult.base_url = "https://sandbox.katapult.com/api/v3"
jpmorgan.secondary_base_url = "https://id.payments.jpmorgan.com"
klarna.base_url = "https://api{{klarna_region}}.playground.klarna.com/"
mifinity.base_url = "https://demo.mifinity.com/"
mollie.base_url = "https://api.mollie.com/v2/"
moneris.base_url = "https://api.sb.moneris.io"
mpgs.base_url = "https://test-gateway.mastercard.com"
mollie.secondary_base_url = "https://api.cc.mollie.com/v1/"
multisafepay.base_url = "https://testapi.multisafepay.com/"
netcetera.base_url = "https://{{merchant_endpoint_prefix}}.3ds-server.prev.netcetera-cloud-payment.ch"
nexinets.base_url = "https://apitest.payengine.de/v1"
nexixpay.base_url = "https://xpaysandbox.nexigroup.com/api/phoenix-0.0/psp/api/v1"
nmi.base_url = "https://secure.nmi.com/"
nomupay.base_url = "https://payout-api.sandbox.nomupay.com"
noon.base_url = "https://api-test.noonpayments.com/"
nordea.base_url = "https://api.nordeaopenbanking.com"
noon.key_mode = "Test"
novalnet.base_url = "https://payport.novalnet.de/v2"
nuvei.base_url = "https://ppp-test.nuvei.com/"
opayo.base_url = "https://pi-test.sagepay.com/"
opennode.base_url = "https://dev-api.opennode.com"
paybox.base_url = "https://preprod-ppps.paybox.com/PPPS.php"
paybox.secondary_base_url = "https://preprod-tpeweb.paybox.com/"
payeezy.base_url = "https://api-cert.payeezy.com/"
payload.base_url = "https://api.payload.com"
payme.base_url = "https://sandbox.payme.io/"
payone.base_url = "https://payment.preprod.payone.com/"
paypal.base_url = "https://api-m.sandbox.paypal.com/"
paysafe.base_url = "https://api.test.paysafe.com/paymenthub/"
paystack.base_url = "https://api.paystack.co"
paytm.base_url = "https://securegw-stage.paytm.in/"
payu.base_url = "https://secure.snd.payu.com/"
phonepe.base_url = "https://api.phonepe.com/apis/hermes/"
placetopay.base_url = "https://test.placetopay.com/rest/gateway"
plaid.base_url = "https://sandbox.plaid.com"
powertranz.base_url = "https://staging.ptranz.com/api/"
prophetpay.base_url = "https://ccm-thirdparty.cps.golf/"
rapyd.base_url = "https://sandboxapi.rapyd.net"
razorpay.base_url = "https://api.razorpay.com/"
recurly.base_url = "https://v3.recurly.com"
redsys.base_url = "https://sis-t.redsys.es:25443"
riskified.base_url = "https://sandbox.riskified.com/api"
santander.base_url = "https://pix.santander.com.br/api/v1/sandbox/"
shift4.base_url = "https://api.shift4.com/"
sift.base_url = "https://api.sift.com/v205"
silverflow.base_url = "https://api-sbx.silverflow.co/v1"
signifyd.base_url = "https://api.signifyd.com/"
square.base_url = "https://connect.squareupsandbox.com/"
square.secondary_base_url = "https://pci-connect.squareupsandbox.com/"
stax.base_url = "https://apiprod.fattlabs.com/"
stripe.base_url = "https://api.stripe.com/"
stripebilling.base_url = "https://api.stripe.com/"
taxjar.base_url = "https://api.sandbox.taxjar.com/v2/"
threedsecureio.base_url = "https://service.sandbox.3dsecure.io"
thunes.base_url = "https://api.limonetikqualif.com/"
tokenio.base_url = "https://api.sandbox.token.io"
stripe.base_url_file_upload = "https://files.stripe.com/"
trustpay.base_url = "https://test-tpgw.trustpay.eu/"
trustpayments.base_url = "https://webservices.securetrading.net/"
trustpay.base_url_bank_redirects = "https://aapi.trustpay.eu/"
tsys.base_url = "https://stagegw.transnox.com/"
unified_authentication_service.base_url = "http://localhost:8000"
vgs.base_url = "https://api.sandbox.verygoodvault.com/"
volt.base_url = "https://api.sandbox.volt.io/"
wellsfargo.base_url = "https://apitest.cybersource.com/"
wellsfargopayout.base_url = "https://api-sandbox.wellsfargo.com/"
worldline.base_url = "https://eu.sandbox.api-ingenico.com/"
worldpay.base_url = "https://try.access.worldpay.com/"
worldpayvantiv.base_url = "https://transact.vantivprelive.com/vap/communicator/online"
worldpayvantiv.secondary_base_url = "https://onlinessr.vantivprelive.com"
worldpayvantiv.third_base_url = "https://services.vantivprelive.com"
worldpayxml.base_url = "https://secure-test.worldpay.com/jsp/merchant/xml/paymentService.jsp"
xendit.base_url = "https://api.xendit.co"
wise.base_url = "https://api.sandbox.transferwise.tech/"
zen.base_url = "https://api.zen-test.com/"
zen.secondary_base_url = "https://secure.zen-test.com/"
zsl.base_url = "https://api.sitoffalb.net/"

[pm_filters.default]
apple_pay = { country = "AU,CN,HK,JP,MO,MY,NZ,SG,TW,AM,AT,AZ,BY,BE,BG,HR,CY,CZ,DK,EE,FO,FI,FR,GE,DE,GR,GL,GG,HU,IS,IE,IM,IT,KZ,JE,LV,LI,LT,LU,MT,MD,MC,ME,NL,NO,PL,PT,RO,SM,RS,SK,SI,ES,SE,CH,UA,GB,AR,CO,CR,BR,MX,PE,BH,IL,JO,KW,PS,QA,SA,AE,CA,UM,US,KR,VN,MA,ZA,VA,CL,SV,GT,HN,PA", currency = "AED,AUD,CHF,CAD,EUR,GBP,HKD,SGD,USD" }

[connectors.supported]
wallets = ["klarna", "mifinity", "braintree", "applepay"]
rewards = ["cashtocode", "zen"]
cards = [
    "aci",
    "adyen",
    "adyenplatform",
    "airwallex",
    "amazonpay",
    "archipel",
    "authipay",
    "authorizedotnet",
    "bambora",
    "bamboraapac",
    "bankofamerica",
    "barclaycard",
    "billwerk",
    "bitpay",
    "bluesnap",
    "boku",
    "braintree",
    "celero",
    "checkbook",
    "checkout",
    "coinbase",
    "coingate",
    "cryptopay",
    "ctp_visa",
    "custombilling",
    "cybersource",
    "datatrans",
    "deutschebank",
    "digitalvirgo",
    "dlocal",
    "dummyconnector",
    "dwolla",
    "ebanx",
    "elavon",
    "facilitapay",
    "fiserv",
    "fiservemea",
    "fiuu",
    "forte",
    "getnet",
    "globalpay",
    "globepay",
    "gocardless",
    "gpayments",
    "helcim",
    "hipay",
    "hyperswitch_vault",
    "iatapay",
    "inespay",
    "itaubank",
    "jpmorgan",
    "juspaythreedsserver",
    "mollie",
    "moneris",
    "multisafepay",
    "netcetera",
    "nexinets",
    "nexixpay",
    "nmi",
    "noon",
    "nordea",
    "novalnet",
    "nuvei",
    "opayo",
    "opennode",
    "paybox",
    "payeezy",
    "payload",
    "payme",
    "payone",
    "paypal",
    "paystack",
    "payu",
    "placetopay",
    "plaid",
    "powertranz",
    "prophetpay",
    "redsys",
    "santander",
    "shift4",
    "silverflow",
    "square",
    "stax",
    "stripe",
    "stripebilling",
    "taxjar",
    "threedsecureio",
    "thunes",
    "tokenio",
    "trustpay",
    "tsys",
    "unified_authentication_service",
    "vgs",
    "volt",
    "wellsfargo",
    "wellsfargopayout",
    "wise",
    "worldline",
    "worldpay",
    "worldpayvantiv",
    "worldpayxml",
    "xendit",
    "zen",
    "zsl",
]

[pm_filters.checkout]
debit = { country = "AT,BE,BG,HR,CY,CZ,DK,EE,FI,FR,DE,GR,HU,IS,IE,IT,LV,LI,LT,LU,MT,NL,NO,PL,PT,RO,SK,SI,ES,SE,CH,GB,US,AU,HK,SG,SA,AE,BH,MX,AR,CL,CO,PE", currency = "AED,AFN,ALL,AMD,ANG,AOA,AUD,AWG,AZN,BAM,BBD,BDT,BGN,BHD,BIF,BMD,BND,BOB,BRL,BSD,BTN,BWP,BYN,BZD,CAD,CDF,CHF,CLP,CNY,COP,CRC,CUP,CVE,CZK,DJF,DKK,DOP,DZD,EGP,ERN,ETB,EUR,FJD,FKP,GBP,GEL,GHS,GIP,GMD,GNF,GTQ,GYD,HKD,HNL,HRK,HTG,HUF,IDR,ILS,INR,IQD,IRR,ISK,JMD,JOD,JPY,KES,KGS,KHR,KMF,KRW,KWD,KYD,KZT,LAK,LBP,LKR,LRD,LSL,LYD,MAD,MDL,MGA,MKD,MMK,MNT,MOP,MRU,MUR,MVR,MWK,MXN,MYR,MZN,NAD,NGN,NIO,NOK,NPR,NZD,OMR,PAB,PEN,PGK,PHP,PKR,PLN,PYG,QAR,RON,RSD,RUB,RWF,SAR,SBD,SCR,SDG,SEK,SGD,SHP,SLE,SLL,SOS,SRD,SSP,STN,SYP,SZL,THB,TJS,TMT,TND,TOP,TRY,TTD,TWD,TZS,UAH,UGX,USD,UYU,UZS,VES,VND,VUV,WST,XAF,XCD,XOF,XPF,YER,ZAR,ZMW,ZWL" }
credit = { country = "AT,BE,BG,HR,CY,CZ,DK,EE,FI,FR,DE,GR,HU,IS,IE,IT,LV,LI,LT,LU,MT,NL,NO,PL,PT,RO,SK,SI,ES,SE,CH,GB,US,AU,HK,SG,SA,AE,BH,MX,AR,CL,CO,PE", currency = "AED,AFN,ALL,AMD,ANG,AOA,AUD,AWG,AZN,BAM,BBD,BDT,BGN,BHD,BIF,BMD,BND,BOB,BRL,BSD,BTN,BWP,BYN,BZD,CAD,CDF,CHF,CLP,CNY,COP,CRC,CUP,CVE,CZK,DJF,DKK,DOP,DZD,EGP,ERN,ETB,EUR,FJD,FKP,GBP,GEL,GHS,GIP,GMD,GNF,GTQ,GYD,HKD,HNL,HRK,HTG,HUF,IDR,ILS,INR,IQD,IRR,ISK,JMD,JOD,JPY,KES,KGS,KHR,KMF,KRW,KWD,KYD,KZT,LAK,LBP,LKR,LRD,LSL,LYD,MAD,MDL,MGA,MKD,MMK,MNT,MOP,MRU,MUR,MVR,MWK,MXN,MYR,MZN,NAD,NGN,NIO,NOK,NPR,NZD,OMR,PAB,PEN,PGK,PHP,PKR,PLN,PYG,QAR,RON,RSD,RUB,RWF,SAR,SBD,SCR,SDG,SEK,SGD,SHP,SLE,SLL,SOS,SRD,SSP,STN,SYP,SZL,THB,TJS,TMT,TND,TOP,TRY,TTD,TWD,TZS,UAH,UGX,USD,UYU,UZS,VES,VND,VUV,WST,XAF,XCD,XOF,XPF,YER,ZAR,ZMW,ZWL" }
google_pay = { country = "AL, DZ, AS, AO, AG, AR, AU, AT, AZ, BH, BY, BE, BR, CA, BG, CL, CO, HR, DK, DO, EE, EG, FI, FR, DE, GR, HK, HU, IN, ID, IE, IL, IT, JP, JO, KZ, KE, KW, LV, LB, LT, LU, MY, MX, NL, NZ, NO, OM, PK, PA, PE, PH, PL, PT, QA, RO, SA, SG, SK, ZA, ES, LK, SE, CH, TH, TW, TR, UA, AE, US, UY, VN", currency = "AED, ALL, AOA, AUD, AZN, BGN, BHD, BRL, CAD, CHF, CLP, COP, CZK, DKK, DOP, DZD, EGP, EUR, GBP, HKD, HUF, IDR, ILS, INR, JPY, KES, KWD, KZT, LKR, MXN, MYR, NOK, NZD, OMR, PAB, PEN, PHP, PKR, PLN, QAR, RON, SAR, SEK, SGD, THB, TRY, TWD, UAH, USD, UYU, VND, XCD, ZAR" }
apple_pay = { country = "AM, AT, AZ, BY, BE, BG, HR, CY, DK, EE, FO, FI, FR, GE, DE, GR, GL, GG, HU, IS, IE, IM, IT, KZ, JE, LV, LI, LT, LU, MT, MD, MC, ME, NL, NO, PL, PT, RO, SM, RS, SK, SI, ES, SE, CH, UA, GB, VA, AU , HK, JP , MY , MN, NZ, SG, TW, VN, EG , MA, ZA, AR, BR, CL, CO, CR, DO, EC, SV, GT, HN, MX, PA, PY, PE, UY, BH, IL, JO, KW, OM,QA, SA, AE, CA", currency = "EGP, MAD, ZAR, AUD, CNY, HKD, JPY, MOP, MYR, MNT, NZD, SGD, KRW, TWD, VND, AMD, EUR, BGN, CZK, DKK, GEL, GBP, HUF, ISK, KZT, CHF, MDL, NOK, PLN, RON, RSD, SEK, UAH, BRL, COP, CRC, DOP, GTQ, HNL, MXN, PAB, PYG, PEN, BSD, UYU, BHD, ILS, JOD, KWD, OMR, QAR, SAR, AED, CAD, USD" }

[pm_filters.cybersource]
credit = { currency = "USD,GBP,EUR,PLN,SEK,XOF" }
debit = { currency = "USD,GBP,EUR,PLN,SEK,XOF" }
apple_pay = { currency = "ARS, CAD, CLP, COP, CNY, EUR, HKD, KWD, MYR, MXN, NZD, PEN, QAR, SAR, SGD, ZAR, UAH, GBP, AED, USD, PLN, SEK" }
google_pay = { currency = "ARS, AUD, CAD, CLP, COP, EUR, HKD, INR, KWD, MYR, MXN, NZD, PEN, QAR, SAR, SGD, ZAR, UAH, AED, GBP, USD, PLN, SEK" }
samsung_pay = { currency = "USD,GBP,EUR,SEK" }
paze = { currency = "USD,SEK" }

[pm_filters.dlocal]
credit = { country = "AR,BD,BO,BR,CM,CL,CN,CO,CR,DO,EC,SV,EG,GH,GT,HN,IN,ID,CI,JP,KE,MY,MX,MA,NI,NG,PK,PA,PY,PE,PH,RW,SA,SN,ZA,TZ,TH,TR,UG,UY,VN,ZM", currency = "ARS,BDT,BOB,BRL,XAF,CLP,CNY,COP,CRC,DOP,USD,EGP,GHS,GTQ,HNL,INR,IDR,XOF,JPY,KES,MYR,MXN,MAD,NIO,NGN,PKR,PYG,PEN,PHP,RWF,SAR,XOF,ZAR,TZS,THB,TRY,UGX,UYU,VND,ZMW" }
debit = { country = "AR,BD,BO,BR,CM,CL,CN,CO,CR,DO,EC,SV,EG,GH,GT,HN,IN,ID,CI,JP,KE,MY,MX,MA,NI,NG,PK,PA,PY,PE,PH,RW,SA,SN,ZA,TZ,TH,TR,UG,UY,VN,ZM", currency = "ARS,BDT,BOB,BRL,XAF,CLP,CNY,COP,CRC,DOP,USD,EGP,GHS,GTQ,HNL,INR,IDR,XOF,JPY,KES,MYR,MXN,MAD,NIO,NGN,PKR,PYG,PEN,PHP,RWF,SAR,XOF,ZAR,TZS,THB,TRY,UGX,UYU,VND,ZMW" }

[pm_filters.mollie]
credit = { not_available_flows = { capture_method = "manual" } }
debit = { not_available_flows = { capture_method = "manual" } }
eps = { country = "AT", currency = "EUR" }
ideal = { country = "NL", currency = "EUR" }
przelewy24 = { country = "PL", currency = "PLN,EUR" }

[pm_filters.mifinity]
mifinity = { country = "BR,CN,SG,MY,DE,CH,DK,GB,ES,AD,GI,FI,FR,GR,HR,IT,JP,MX,AR,CO,CL,PE,VE,UY,PY,BO,EC,GT,HN,SV,NI,CR,PA,DO,CU,PR,NL,NO,PL,PT,SE,RU,TR,TW,HK,MO,AX,AL,DZ,AS,AO,AI,AG,AM,AW,AU,AT,AZ,BS,BH,BD,BB,BE,BZ,BJ,BM,BT,BQ,BA,BW,IO,BN,BG,BF,BI,KH,CM,CA,CV,KY,CF,TD,CX,CC,KM,CG,CK,CI,CW,CY,CZ,DJ,DM,EG,GQ,ER,EE,ET,FK,FO,FJ,GF,PF,TF,GA,GM,GE,GH,GL,GD,GP,GU,GG,GN,GW,GY,HT,HM,VA,IS,IN,ID,IE,IM,IL,JE,JO,KZ,KE,KI,KW,KG,LA,LV,LB,LS,LI,LT,LU,MK,MG,MW,MV,ML,MT,MH,MQ,MR,MU,YT,FM,MD,MC,MN,ME,MS,MA,MZ,NA,NR,NP,NC,NZ,NE,NG,NU,NF,MP,OM,PK,PW,PS,PG,PH,PN,QA,RE,RO,RW,BL,SH,KN,LC,MF,PM,VC,WS,SM,ST,SA,SN,RS,SC,SL,SX,SK,SI,SB,SO,ZA,GS,KR,LK,SR,SJ,SZ,TH,TL,TG,TK,TO,TT,TN,TM,TC,TV,UG,UA,AE,UZ,VU,VN,VG,VI,WF,EH,ZM", currency = "AUD,CAD,CHF,CNY,CZK,DKK,EUR,GBP,INR,JPY,NOK,NZD,PLN,RUB,SEK,ZAR,USD,EGP,UYU,UZS" }

[pm_filters.globepay]
ali_pay = { country = "GB", currency = "GBP,CNY" }
we_chat_pay = { country = "GB", currency = "GBP,CNY" }


[pm_filters.itaubank]
pix = { country = "BR", currency = "BRL" }

[pm_filters.nexinets]
credit = { country = "DE", currency = "EUR" }
debit = { country = "DE", currency = "EUR" }
ideal = { country = "DE", currency = "EUR" }
giropay = { country = "DE", currency = "EUR" }
sofort = { country = "DE", currency = "EUR" }
eps = { country = "DE", currency = "EUR" }
apple_pay = { country = "DE", currency = "EUR" }
paypal = { country = "DE", currency = "EUR" }


[pm_filters.nuvei]
credit = { country = "AU,CA,GB,IN,JP,NZ,PH,SG,TH,US",currency = "AED,AMD,ARS,AUD,AZN,BAM,BDT,BGN,BHD,BMD,BND,BRL,BYN,CAD,CHF,CLP,CNY,COP,CRC,CZK,DKK,DOP,DZD,EGP,EUR,GBP,GEL,GHS,GTQ,HKD,HUF,IDR,INR,IQD,ISK,JOD,JPY,KES,KGS,KRW,KWD,KYD,KZT,LBP,LKR,MAD,MDL,MKD,MMK,MNT,MUR,MWK,MXN,MYR,MZN,NAD,NGN,NOK,NZD,OMR,PEN,PHP,PKR,PLN,PYG,QAR,RON,RSD,RUB,SAR,SEK,SGD,SOS,THB,TND,TOP,TRY,TTD,TWD,UAH,UGX,USD,UYU,UZS,VND,XAF,YER,ZAR" }
debit = { country = "AU,CA,GB,IN,JP,NZ,PH,SG,TH,US",currency = "AED,AMD,ARS,AUD,AZN,BAM,BDT,BGN,BHD,BMD,BND,BRL,BYN,CAD,CHF,CLP,CNY,COP,CRC,CZK,DKK,DOP,DZD,EGP,EUR,GBP,GEL,GHS,GTQ,HKD,HUF,IDR,INR,IQD,ISK,JOD,JPY,KES,KGS,KRW,KWD,KYD,KZT,LBP,LKR,MAD,MDL,MKD,MMK,MNT,MUR,MWK,MXN,MYR,MZN,NAD,NGN,NOK,NZD,OMR,PEN,PHP,PKR,PLN,PYG,QAR,RON,RSD,RUB,SAR,SEK,SGD,SOS,THB,TND,TOP,TRY,TTD,TWD,UAH,UGX,USD,UYU,UZS,VND,XAF,YER,ZAR" }
klarna = { country = "AU,CA,GB,IN,JP,NZ,PH,SG,TH,US",currency = "AED,AMD,ARS,AUD,AZN,BAM,BDT,BGN,BHD,BMD,BND,BRL,BYN,CAD,CHF,CLP,CNY,COP,CRC,CZK,DKK,DOP,DZD,EGP,EUR,GBP,GEL,GHS,GTQ,HKD,HUF,IDR,INR,IQD,ISK,JOD,JPY,KES,KGS,KRW,KWD,KYD,KZT,LBP,LKR,MAD,MDL,MKD,MMK,MNT,MUR,MWK,MXN,MYR,MZN,NAD,NGN,NOK,NZD,OMR,PEN,PHP,PKR,PLN,PYG,QAR,RON,RSD,RUB,SAR,SEK,SGD,SOS,THB,TND,TOP,TRY,TTD,TWD,UAH,UGX,USD,UYU,UZS,VND,XAF,YER,ZAR" }
afterpay_clearpay = { country = "AU,CA,GB,IN,JP,NZ,PH,SG,TH,US",currency = "AED,AMD,ARS,AUD,AZN,BAM,BDT,BGN,BHD,BMD,BND,BRL,BYN,CAD,CHF,CLP,CNY,COP,CRC,CZK,DKK,DOP,DZD,EGP,EUR,GBP,GEL,GHS,GTQ,HKD,HUF,IDR,INR,IQD,ISK,JOD,JPY,KES,KGS,KRW,KWD,KYD,KZT,LBP,LKR,MAD,MDL,MKD,MMK,MNT,MUR,MWK,MXN,MYR,MZN,NAD,NGN,NOK,NZD,OMR,PEN,PHP,PKR,PLN,PYG,QAR,RON,RSD,RUB,SAR,SEK,SGD,SOS,THB,TND,TOP,TRY,TTD,TWD,UAH,UGX,USD,UYU,UZS,VND,XAF,YER,ZAR" }
ideal = { country = "AU,CA,GB,IN,JP,NZ,PH,SG,TH,US",currency = "AED,AMD,ARS,AUD,AZN,BAM,BDT,BGN,BHD,BMD,BND,BRL,BYN,CAD,CHF,CLP,CNY,COP,CRC,CZK,DKK,DOP,DZD,EGP,EUR,GBP,GEL,GHS,GTQ,HKD,HUF,IDR,INR,IQD,ISK,JOD,JPY,KES,KGS,KRW,KWD,KYD,KZT,LBP,LKR,MAD,MDL,MKD,MMK,MNT,MUR,MWK,MXN,MYR,MZN,NAD,NGN,NOK,NZD,OMR,PEN,PHP,PKR,PLN,PYG,QAR,RON,RSD,RUB,SAR,SEK,SGD,SOS,THB,TND,TOP,TRY,TTD,TWD,UAH,UGX,USD,UYU,UZS,VND,XAF,YER,ZAR" }
giropay = { country = "AU,CA,GB,IN,JP,NZ,PH,SG,TH,US",currency = "AED,AMD,ARS,AUD,AZN,BAM,BDT,BGN,BHD,BMD,BND,BRL,BYN,CAD,CHF,CLP,CNY,COP,CRC,CZK,DKK,DOP,DZD,EGP,EUR,GBP,GEL,GHS,GTQ,HKD,HUF,IDR,INR,IQD,ISK,JOD,JPY,KES,KGS,KRW,KWD,KYD,KZT,LBP,LKR,MAD,MDL,MKD,MMK,MNT,MUR,MWK,MXN,MYR,MZN,NAD,NGN,NOK,NZD,OMR,PEN,PHP,PKR,PLN,PYG,QAR,RON,RSD,RUB,SAR,SEK,SGD,SOS,THB,TND,TOP,TRY,TTD,TWD,UAH,UGX,USD,UYU,UZS,VND,XAF,YER,ZAR" }
sofort = { country = "AU,CA,GB,IN,JP,NZ,PH,SG,TH,US",currency = "AED,AMD,ARS,AUD,AZN,BAM,BDT,BGN,BHD,BMD,BND,BRL,BYN,CAD,CHF,CLP,CNY,COP,CRC,CZK,DKK,DOP,DZD,EGP,EUR,GBP,GEL,GHS,GTQ,HKD,HUF,IDR,INR,IQD,ISK,JOD,JPY,KES,KGS,KRW,KWD,KYD,KZT,LBP,LKR,MAD,MDL,MKD,MMK,MNT,MUR,MWK,MXN,MYR,MZN,NAD,NGN,NOK,NZD,OMR,PEN,PHP,PKR,PLN,PYG,QAR,RON,RSD,RUB,SAR,SEK,SGD,SOS,THB,TND,TOP,TRY,TTD,TWD,UAH,UGX,USD,UYU,UZS,VND,XAF,YER,ZAR" }
eps = { country = "AU,CA,GB,IN,JP,NZ,PH,SG,TH,US",currency = "AED,AMD,ARS,AUD,AZN,BAM,BDT,BGN,BHD,BMD,BND,BRL,BYN,CAD,CHF,CLP,CNY,COP,CRC,CZK,DKK,DOP,DZD,EGP,EUR,GBP,GEL,GHS,GTQ,HKD,HUF,IDR,INR,IQD,ISK,JOD,JPY,KES,KGS,KRW,KWD,KYD,KZT,LBP,LKR,MAD,MDL,MKD,MMK,MNT,MUR,MWK,MXN,MYR,MZN,NAD,NGN,NOK,NZD,OMR,PEN,PHP,PKR,PLN,PYG,QAR,RON,RSD,RUB,SAR,SEK,SGD,SOS,THB,TND,TOP,TRY,TTD,TWD,UAH,UGX,USD,UYU,UZS,VND,XAF,YER,ZAR" }
apple_pay = { country = "AU, HK, JP, NZ, SG, TW, AT, BY, BE, BG, HR, CY, CZ, DK, EE, FO, FI, FR, GE, DE, GR, GL, GG, HU, IS, IE, IM, IT, KZ, JE, LV, LI, LT, LU, MT, MC, NL, NO, PL, PT, RO, SM, SK, SI, ES, SE, CH, UA, GB, VA, BR, IL, SA, AE, CA, US",currency = "EGP, MAD, ZAR, AUD, CNY, HKD, JPY, MYR, MNT, NZD, SGD, KRW, TWD, VND, AMD, EUR, AZN, BYN, BGN, CZK, DKK, GEL, GBP, HUF, ISK, KZT, CHF, MDL, NOK, PLN, RON, RSD, SEK, CHF, UAH, GBP, ARS, BRL, CLP, COP, CRC, DOP, USD, GTQ, MXN, PYG, PEN, UYU, BHD, JOD, KWD, OMR, QAR, SAR, AED, CAD" }
google_pay = { country = "AL, DZ, AO, AG, AR, AU, AT, AZ, BH, BY, BE, BR, BG, CA, CL, CO, HR, CZ, DK, DO, EG, EE, FI, FR, DE, GR, HK, HU, IN, ID, IE, IL, IT, JP, JO, KZ, KE, KW, LV, LB, LT, LU, MY, MX, NL, NZ, NO, OM, PK, PA, PE, PH, PL, PT, QA, RO, RU, SA, SG, SK, ZA, ES, LK, SE, CH, TW, TH, TR, UA, AE, GB, UY, VN",currency = "ALL, DZD, USD, ARS, AUD, EUR, AZN, BHD, BYN, BRL, BGN, CAD, CLP, COP, CZK, DKK, DOP, HKD, HUF, INR, IDR, JPY, JOD, KZT, KES, KWD, LBP, MYR, MXN, NZD, NOK, OMR, PKR, PEN, PHP, PLN, QAR, RON, RUB, SAR, SGD, ZAR, LKR, SEK, CHF, TWD, THB, TRY, UAH, AED, GBP, UYU, VND" }
paypal = { country = "AU,CA,GB,IN,JP,NZ,PH,SG,TH,US",currency = "AED,AMD,ARS,AUD,AZN,BAM,BDT,BGN,BHD,BMD,BND,BRL,BYN,CAD,CHF,CLP,CNY,COP,CRC,CZK,DKK,DOP,DZD,EGP,EUR,GBP,GEL,GHS,GTQ,HKD,HUF,IDR,INR,IQD,ISK,JOD,JPY,KES,KGS,KRW,KWD,KYD,KZT,LBP,LKR,MAD,MDL,MKD,MMK,MNT,MUR,MWK,MXN,MYR,MZN,NAD,NGN,NOK,NZD,OMR,PEN,PHP,PKR,PLN,PYG,QAR,RON,RSD,RUB,SAR,SEK,SGD,SOS,THB,TND,TOP,TRY,TTD,TWD,UAH,UGX,USD,UYU,UZS,VND,XAF,YER,ZAR" }

[pm_filters.payload]
debit = { currency = "USD,CAD" }
credit = { currency = "USD,CAD" }

[pm_filters.prophetpay]
card_redirect = { country = "US", currency = "USD" }

[pm_filters.volt]
open_banking_uk = { country = "DE,GB,AT,BE,CY,EE,ES,FI,FR,GR,HR,IE,IT,LT,LU,LV,MT,NL,PT,SI,SK,BG,CZ,DK,HU,NO,PL,RO,SE,AU,BR", currency = "EUR,GBP,DKK,NOK,PLN,SEK,AUD,BRL" }

[pm_filters.trustpay]
instant_bank_transfer = { country = "CZ,SK,GB,AT,DE,IT", currency = "CZK, EUR, GBP" }
instant_bank_transfer_poland = { country = "PL", currency = "PLN" }
instant_bank_transfer_finland = { country = "FI", currency = "EUR" }
sepa = { country = "ES,SK,AT,NL,DE,BE,FR,FI,PT,IE,EE,LT,LV,IT,GB", currency = "EUR" }

[pm_filters.razorpay]
upi_collect = { country = "IN", currency = "INR" }

[pm_filters.phonepe]
upi_collect = { country = "IN", currency = "INR" }
upi_intent = { country = "IN", currency = "INR" }

[pm_filters.paytm]
upi_collect = { country = "IN", currency = "INR" }
upi_intent = { country = "IN", currency = "INR" }

[pm_filters.adyen]
boleto = { country = "BR", currency = "BRL" }
sofort = { country = "AT,BE,DE,ES,CH,NL", currency = "CHF,EUR" }
paypal = { country = "AU,NZ,CN,JP,HK,MY,TH,KR,PH,ID,AE,KW,BR,ES,GB,SE,NO,SK,AT,NL,DE,HU,CY,LU,CH,BE,FR,DK,FI,RO,HR,UA,MT,SI,GI,PT,IE,CZ,EE,LT,LV,IT,PL,IS,CA,US", currency = "AUD,BRL,CAD,CZK,DKK,EUR,HKD,HUF,INR,JPY,MYR,MXN,NZD,NOK,PHP,PLN,RUB,GBP,SGD,SEK,CHF,THB,USD" }
klarna = { country = "AU,AT,BE,CA,CZ,DK,FI,FR,DE,GR,IE,IT,NO,PL,PT,RO,ES,SE,CH,NL,GB,US", currency = "AUD,EUR,CAD,CZK,DKK,NOK,PLN,RON,SEK,CHF,GBP,USD" }
ideal = { country = "NL", currency = "EUR" }

[pm_filters.affirm]
affirm = { country = "CA,US", currency = "CAD,USD" }

[pm_filters.bambora]
credit = { country = "US,CA", currency = "USD" }
debit = { country = "US,CA", currency = "USD" }

[pm_filters.barclaycard]
credit = { currency = "USD,GBP,EUR,PLN,SEK" }
debit = { currency = "USD,GBP,EUR,PLN,SEK" }
google_pay = { currency = "ARS, AUD, CAD, CLP, COP, EUR, HKD, INR, KWD, MYR, MXN, NZD, PEN, QAR, SAR, SGD, ZAR, UAH, AED, GBP, USD, PLN, SEK" }

[pm_filters.nexixpay]
credit = { country = "AT,BE,CY,EE,FI,FR,DE,GR,IE,IT,LV,LT,LU,MT,NL,PT,SK,SI,ES,BG,HR,DK,GB,NO,PL,CZ,RO,SE,CH,HU,AU,BR,US", currency = "ARS,AUD,BHD,CAD,CLP,CNY,COP,HRK,CZK,DKK,HKD,HUF,INR,JPY,KZT,JOD,KRW,KWD,MYR,MXN,NGN,NOK,PHP,QAR,RUB,SAR,SGD,VND,ZAR,SEK,CHF,THB,AED,EGP,GBP,USD,TWD,BYN,RSD,AZN,RON,TRY,AOA,BGN,EUR,UAH,PLN,BRL" }
debit = { country = "AT,BE,CY,EE,FI,FR,DE,GR,IE,IT,LV,LT,LU,MT,NL,PT,SK,SI,ES,BG,HR,DK,GB,NO,PL,CZ,RO,SE,CH,HU,AU,BR,US", currency = "ARS,AUD,BHD,CAD,CLP,CNY,COP,HRK,CZK,DKK,HKD,HUF,INR,JPY,KZT,JOD,KRW,KWD,MYR,MXN,NGN,NOK,PHP,QAR,RUB,SAR,SGD,VND,ZAR,SEK,CHF,THB,AED,EGP,GBP,USD,TWD,BYN,RSD,AZN,RON,TRY,AOA,BGN,EUR,UAH,PLN,BRL" }

[pm_filters.square]
credit = { country = "AU,CA,FR,IE,JP,ES,GB,US", currency = "AED,AFN,ALL,AMD,ANG,AOA,ARS,AUD,AWG,AZN,BAM,BBD,BDT,BGN,BHD,BIF,BMD,BND,BOB,BRL,BSD,BTN,BWP,BZD,CAD,CDF,CHF,CLP,CNY,COP,CRC,CUP,CVE,CZK,DJF,DKK,DOP,DZD,EGP,ERN,ETB,EUR,FJD,FKP,GBP,GEL,GHS,GIP,GMD,GNF,GTQ,GYD,HKD,HNL,HRK,HTG,HUF,IDR,ILS,INR,IQD,IRR,ISK,JMD,JOD,JPY,KES,KGS,KHR,KMF,KPW,KRW,KWD,KYD,KZT,LAK,LBP,LKR,LRD,LSL,LYD,MAD,MDL,MGA,MKD,MMK,MNT,MOP,MUR,MVR,MWK,MXN,MYR,MZN,NAD,NGN,NIO,NOK,NPR,NZD,OMR,PAB,PEN,PGK,PHP,PKR,PLN,PYG,QAR,RON,RSD,RUB,RWF,SAR,SBD,SCR,SDG,SEK,SGD,SHP,SLE,SLL,SOS,SRD,SSP,SVC,SYP,SZL,THB,TJS,TMT,TND,TOP,TRY,TTD,TWD,TZS,UAH,UGX,USD,UYU,UZS,VND,VUV,WST,XAF,XCD,XOF,XPF,YER,ZAR,ZMW" }
debit = { country = "AU,CA,FR,IE,JP,ES,GB,US", currency = "AED,AFN,ALL,AMD,ANG,AOA,ARS,AUD,AWG,AZN,BAM,BBD,BDT,BGN,BHD,BIF,BMD,BND,BOB,BRL,BSD,BTN,BWP,BZD,CAD,CDF,CHF,CLP,CNY,COP,CRC,CUP,CVE,CZK,DJF,DKK,DOP,DZD,EGP,ERN,ETB,EUR,FJD,FKP,GBP,GEL,GHS,GIP,GMD,GNF,GTQ,GYD,HKD,HNL,HRK,HTG,HUF,IDR,ILS,INR,IQD,IRR,ISK,JMD,JOD,JPY,KES,KGS,KHR,KMF,KPW,KRW,KWD,KYD,KZT,LAK,LBP,LKR,LRD,LSL,LYD,MAD,MDL,MGA,MKD,MMK,MNT,MOP,MUR,MVR,MWK,MXN,MYR,MZN,NAD,NGN,NIO,NOK,NPR,NZD,OMR,PAB,PEN,PGK,PHP,PKR,PLN,PYG,QAR,RON,RSD,RUB,RWF,SAR,SBD,SCR,SDG,SEK,SGD,SHP,SLE,SLL,SOS,SRD,SSP,SVC,SYP,SZL,THB,TJS,TMT,TND,TOP,TRY,TTD,TWD,TZS,UAH,UGX,USD,UYU,UZS,VND,VUV,WST,XAF,XCD,XOF,XPF,YER,ZAR,ZMW" }

[pm_filters.iatapay]
upi_collect = { country = "IN", currency = "INR" }
upi_intent = { country = "IN", currency = "INR" }
ideal = { country = "NL", currency = "EUR" }
local_bank_redirect = { country = "AT,BE,EE,FI,FR,DE,IE,IT,LV,LT,LU,NL,PT,ES,GB,IN,HK,SG,TH,BR,MX,GH,VN,MY,PH,JO,AU,CO", currency = "EUR,GBP,INR,HKD,SGD,THB,BRL,MXN,GHS,VND,MYR,PHP,JOD,AUD,COP" }
duit_now = { country = "MY", currency = "MYR" }
fps = { country = "GB", currency = "GBP" }
prompt_pay = { country = "TH", currency = "THB" }
viet_qr = { country = "VN", currency = "VND" }

[pm_filters.coinbase]
crypto_currency = { country = "ZA,US,BR,CA,TR,SG,VN,GB,DE,FR,ES,PT,IT,NL,AU" }

[pm_filters.zen]
credit = { not_available_flows = { capture_method = "manual" } }
debit = { not_available_flows = { capture_method = "manual" } }
boleto = { country = "BR", currency = "BRL" }
efecty = { country = "CO", currency = "COP" }
multibanco = { country = "PT", currency = "EUR" }
pago_efectivo = { country = "PE", currency = "PEN" }
pse = { country = "CO", currency = "COP" }
pix = { country = "BR", currency = "BRL" }
red_compra = { country = "CL", currency = "CLP" }
red_pagos = { country = "UY", currency = "UYU" }

[pm_filters.facilitapay]
pix = { country = "BR", currency = "BRL" }

[pm_filters.globalpay]
credit = { country = "AF,AX,AL,DZ,AS,AD,AO,AI,AQ,AG,AR,AM,AW,AU,AT,AZ,BS,BH,BD,BB,BY,BE,BZ,BJ,BM,BT,BO,BQ,BA,BW,BV,BR,IO,BN,BG,BF,BI,KH,CM,CA,CV,KY,CF,TD,CL,CN,CX,CC,CO,KM,CG,CD,CK,CR,CI,HR,CU,CW,CY,CZ,DK,DJ,DM,DO,EC,EG,SV,GQ,ER,EE,SZ,ET,FK,FO,FJ,FI,FR,GF,PF,TF,GA,GM,GE,DE,GH,GI,GR,GL,GD,GP,GU,GT,GG,GN,GW,GY,HT,HM,VA,HN,HK,HU,IS,IN,ID,IR,IQ,IE,IM,IL,IT,JM,JP,JE,JO,KZ,KE,KI,KP,KR,KW,KG,LA,LV,LB,LS,LR,LY,LI,LT,LU,MO,MK,MG,MW,MY,MV,ML,MT,MH,MQ,MR,MU,YT,MX,FM,MD,MC,MN,ME,MS,MA,MZ,MM,NA,NR,NP,NL,NC,NZ,NI,NE,NG,NU,NF,MP,NO,OM,PK,PW,PS,PA,PG,PY,PE,PH,PN,PL,PT,PR,QA,RE,RO,RU,RW,BL,SH,KN,LC,MF,PM,VC,WS,SM,ST,SA,SN,RS,SC,SL,SG,SX,SK,SI,SB,SO,ZA,GS,SS,ES,LK,SD,SR,SJ,SE,CH,SY,TW,TJ,TZ,TH,TL,TG,TK,TO,TT,TN,TR,TM,TC,TV,UG,UA,AE,GB,US,UM,UY,UZ,VU,VE,VN,VG,VI,WF,EH,YE,ZM,ZW", currency = "AFN,DZD,ARS,AMD,AWG,AUD,AZN,BSD,BHD,THB,PAB,BBD,BYN,BZD,BMD,BOB,BRL,BND,BGN,BIF,CVE,CAD,CLP,COP,KMF,CDF,NIO,CRC,CUP,CZK,GMD,DKK,MKD,DJF,DOP,VND,XCD,EGP,SVC,ETB,EUR,FKP,FJD,HUF,GHS,GIP,HTG,PYG,GNF,GYD,HKD,UAH,ISK,INR,IRR,IQD,JMD,JOD,KES,PGK,HRK,KWD,AOA,MMK,LAK,GEL,LBP,ALL,HNL,SLL,LRD,LYD,SZL,LSL,MGA,MWK,MYR,MUR,MXN,MDL,MAD,MZN,NGN,ERN,NAD,NPR,ANG,ILS,TWD,NZD,BTN,KPW,NOK,TOP,PKR,MOP,UYU,PHP,GBP,BWP,QAR,GTQ,ZAR,OMR,KHR,RON,MVR,IDR,RUB,RWF,SHP,SAR,RSD,SCR,SGD,PEN,SBD,KGS,SOS,TJS,SSP,LKR,SDG,SRD,SEK,CHF,SYP,BDT,WST,TZS,KZT,TTD,MNT,TND,TRY,TMT,AED,UGX,USD,UZS,VUV,KRW,YER,JPY,CNY,ZMW,ZWL,PLN,CLF,STD,CUC" }
debit = { country = "AF,AX,AL,DZ,AS,AD,AO,AI,AQ,AG,AR,AM,AW,AU,AT,AZ,BS,BH,BD,BB,BY,BE,BZ,BJ,BM,BT,BO,BQ,BA,BW,BV,BR,IO,BN,BG,BF,BI,KH,CM,CA,CV,KY,CF,TD,CL,CN,CX,CC,CO,KM,CG,CD,CK,CR,CI,HR,CU,CW,CY,CZ,DK,DJ,DM,DO,EC,EG,SV,GQ,ER,EE,SZ,ET,FK,FO,FJ,FI,FR,GF,PF,TF,GA,GM,GE,DE,GH,GI,GR,GL,GD,GP,GU,GT,GG,GN,GW,GY,HT,HM,VA,HN,HK,HU,IS,IN,ID,IR,IQ,IE,IM,IL,IT,JM,JP,JE,JO,KZ,KE,KI,KP,KR,KW,KG,LA,LV,LB,LS,LR,LY,LI,LT,LU,MO,MK,MG,MW,MY,MV,ML,MT,MH,MQ,MR,MU,YT,MX,FM,MD,MC,MN,ME,MS,MA,MZ,MM,NA,NR,NP,NL,NC,NZ,NI,NE,NG,NU,NF,MP,NO,OM,PK,PW,PS,PA,PG,PY,PE,PH,PN,PL,PT,PR,QA,RE,RO,RU,RW,BL,SH,KN,LC,MF,PM,VC,WS,SM,ST,SA,SN,RS,SC,SL,SG,SX,SK,SI,SB,SO,ZA,GS,SS,ES,LK,SD,SR,SJ,SE,CH,SY,TW,TJ,TZ,TH,TL,TG,TK,TO,TT,TN,TR,TM,TC,TV,UG,UA,AE,GB,US,UM,UY,UZ,VU,VE,VN,VG,VI,WF,EH,YE,ZM,ZW", currency = "AFN,DZD,ARS,AMD,AWG,AUD,AZN,BSD,BHD,THB,PAB,BBD,BYN,BZD,BMD,BOB,BRL,BND,BGN,BIF,CVE,CAD,CLP,COP,KMF,CDF,NIO,CRC,CUP,CZK,GMD,DKK,MKD,DJF,DOP,VND,XCD,EGP,SVC,ETB,EUR,FKP,FJD,HUF,GHS,GIP,HTG,PYG,GNF,GYD,HKD,UAH,ISK,INR,IRR,IQD,JMD,JOD,KES,PGK,HRK,KWD,AOA,MMK,LAK,GEL,LBP,ALL,HNL,SLL,LRD,LYD,SZL,LSL,MGA,MWK,MYR,MUR,MXN,MDL,MAD,MZN,NGN,ERN,NAD,NPR,ANG,ILS,TWD,NZD,BTN,KPW,NOK,TOP,PKR,MOP,UYU,PHP,GBP,BWP,QAR,GTQ,ZAR,OMR,KHR,RON,MVR,IDR,RUB,RWF,SHP,SAR,RSD,SCR,SGD,PEN,SBD,KGS,SOS,TJS,SSP,LKR,SDG,SRD,SEK,CHF,SYP,BDT,WST,TZS,KZT,TTD,MNT,TND,TRY,TMT,AED,UGX,USD,UZS,VUV,KRW,YER,JPY,CNY,ZMW,ZWL,PLN,CLF,STD,CUC" }
eps = { country = "AT", currency = "EUR" }
giropay = { country = "DE", currency = "EUR" }
ideal = { country = "NL", currency = "EUR" }
sofort = { country = "AT,BE,DE,ES,IT,NL", currency = "EUR" }

[pm_filters.rapyd]
apple_pay = { country = "BR, CA, CL, CO, DO, SV, MX, PE, PT, US, AT, BE, BG, HR, CY, CZ, DO, DK, EE, FI, FR, GE, DE, GR, GL, HU, IS, IE, IL, IT, LV, LI, LT, LU, MT, MD, MC, ME, NL, NO, PL, RO, SM, SK, SI, ZA, ES, SE, CH, GB, VA, AU, HK, JP, MY, NZ, SG, KR, TW, VN", currency = "AMD, AUD, BGN, BRL, BYN, CAD, CHF, CLP, CNY, COP, CRC, CZK, DKK, DOP, EUR, GBP, GEL, GTQ, HUF, ISK, JPY, KRW, MDL, MXN, MYR, NOK, PAB, PEN, PLN, PYG, RON, RSD, SEK, SGD, TWD, UAH, USD, UYU, VND, ZAR" }
google_pay = { country = "BR, CA, CL, CO, DO, MX, PE, PT, US, AT, BE, BG, HR, CZ, DK, EE, FI, FR, DE, GR, HU, IE, IL, IT, LV, LT, LU, NZ, NO, GB, PL, RO, RU, SK, ZA, ES, SE, CH, TR, AU, HK, IN, ID, JP, MY, PH, SG, TW, TH, VN", currency = "AUD, BGN, BRL, BYN, CAD, CHF, CLP, COP, CZK, DKK, DOP, EUR, GBP, HUF, IDR, JPY, KES, MXN, MYR, NOK, PAB, PEN, PHP, PLN, RON, RUB, SEK, SGD, THB, TRY, TWD, UAH, USD, UYU, VND, ZAR" }
credit = { country = "AE,AF,AG,AI,AL,AM,AO,AQ,AR,AS,AT,AU,AW,AX,AZ,BA,BB,BD,BE,BF,BG,BH,BI,BJ,BL,BM,BN,BO,BQ,BR,BS,BT,BV,BW,BY,BZ,CA,CC,CD,CF,CG,CH,CI,CK,CL,CM,CN,CO,CR,CU,CV,CW,CX,CY,CZ,DE,DJ,DK,DM,DO,DZ,EC,EE,EG,EH,ER,ES,ET,FI,FJ,FK,FM,FO,FR,GA,GB,GD,GE,GF,GG,GH,GI,GL,GM,GN,GP,GQ,GR,GT,GU,GW,GY,HK,HM,HN,HR,HT,HU,ID,IE,IL,IM,IN,IO,IQ,IR,IS,IT,JE,JM,JO,JP,KE,KG,KH,KI,KM,KN,KP,KR,KW,KY,KZ,LA,LB,LC,LI,LK,LR,LS,LT,LU,LV,LY,MA,MC,MD,ME,MF,MG,MH,MK,ML,MM,MN,MO,MP,MQ,MR,MS,MT,MU,MV,MW,MX,MY,MZ,NA,NC,NE,NF,NG,NI,NL,NO,NP,NR,NU,NZ,OM,PA,PE,PF,PG,PH,PK,PL,PM,PN,PR,PS,PT,PW,PY,QA,RE,RO,RS,RU,RW,SA,SB,SC,SD,SE,SG,SH,SI,SJ,SK,SL,SM,SN,SO,SR,SS,ST,SV,SX,SY,SZ,TC,TD,TF,TG,TH,TJ,TL,TM,TN,TO,TR,TT,TV,TW,TZ,UA,UG,UM,US,UY,UZ,VA,VC,VE,VG,VI,VN,VU,WF,WS,YE,YT,ZA,ZM,ZW", currency = "AED,AUD,BDT,BGN,BND,BOB,BRL,BWP,CAD,CHF,CNY,COP,CZK,DKK,EGP,EUR,FJD,GBP,GEL,GHS,HKD,HRK,HUF,IDR,ILS,INR,IQD,IRR,ISK,JPY,KES,KRW,KWD,KZT,LAK,LKR,MAD,MDL,MMK,MOP,MXN,MYR,MZN,NAD,NGN,NOK,NPR,NZD,PEN,PHP,PKR,PLN,QAR,RON,RSD,RUB,RWF,SAR,SCR,SEK,SGD,SLL,THB,TRY,TWD,TZS,UAH,UGX,USD,UYU,VND,XAF,XOF,ZAR,ZMW,MWK" }
debit = { country = "AE,AF,AG,AI,AL,AM,AO,AQ,AR,AS,AT,AU,AW,AX,AZ,BA,BB,BD,BE,BF,BG,BH,BI,BJ,BL,BM,BN,BO,BQ,BR,BS,BT,BV,BW,BY,BZ,CA,CC,CD,CF,CG,CH,CI,CK,CL,CM,CN,CO,CR,CU,CV,CW,CX,CY,CZ,DE,DJ,DK,DM,DO,DZ,EC,EE,EG,EH,ER,ES,ET,FI,FJ,FK,FM,FO,FR,GA,GB,GD,GE,GF,GG,GH,GI,GL,GM,GN,GP,GQ,GR,GT,GU,GW,GY,HK,HM,HN,HR,HT,HU,ID,IE,IL,IM,IN,IO,IQ,IR,IS,IT,JE,JM,JO,JP,KE,KG,KH,KI,KM,KN,KP,KR,KW,KY,KZ,LA,LB,LC,LI,LK,LR,LS,LT,LU,LV,LY,MA,MC,MD,ME,MF,MG,MH,MK,ML,MM,MN,MO,MP,MQ,MR,MS,MT,MU,MV,MW,MX,MY,MZ,NA,NC,NE,NF,NG,NI,NL,NO,NP,NR,NU,NZ,OM,PA,PE,PF,PG,PH,PK,PL,PM,PN,PR,PS,PT,PW,PY,QA,RE,RO,RS,RU,RW,SA,SB,SC,SD,SE,SG,SH,SI,SJ,SK,SL,SM,SN,SO,SR,SS,ST,SV,SX,SY,SZ,TC,TD,TF,TG,TH,TJ,TL,TM,TN,TO,TR,TT,TV,TW,TZ,UA,UG,UM,US,UY,UZ,VA,VC,VE,VG,VI,VN,VU,WF,WS,YE,YT,ZA,ZM,ZW", currency = "AED,AUD,BDT,BGN,BND,BOB,BRL,BWP,CAD,CHF,CNY,COP,CZK,DKK,EGP,EUR,FJD,GBP,GEL,GHS,HKD,HRK,HUF,IDR,ILS,INR,IQD,IRR,ISK,JPY,KES,KRW,KWD,KZT,LAK,LKR,MAD,MDL,MMK,MOP,MXN,MYR,MZN,NAD,NGN,NOK,NPR,NZD,PEN,PHP,PKR,PLN,QAR,RON,RSD,RUB,RWF,SAR,SCR,SEK,SGD,SLL,THB,TRY,TWD,TZS,UAH,UGX,USD,UYU,VND,XAF,XOF,ZAR,ZMW,MWK" }

[pm_filters.bamboraapac]
credit = { country = "AD,AE,AG,AL,AM,AO,AR,AT,AU,AZ,BA,BB,BD,BE,BG,BH,BI,BJ,BN,BO,BR,BS,BT,BW,BY,BZ,CA,CD,CF,CG,CH,CI,CL,CM,CN,CO,CR,CV,CY,CZ,DE,DK,DJ,DM,DO,DZ,EC,EE,EG,ER,ES,ET,FI,FJ,FM,FR,GA,GB,GD,GE,GG,GH,GM,GN,GQ,GR,GT,GW,GY,HN,HR,HT,HU,ID,IE,IL,IN,IS,IT,JM,JP,JO,KE,KG,KH,KI,KM,KN,KR,KW,KZ,LA,LB,LC,LI,LK,LR,LS,LT,LU,LV,MA,MC,MD,ME,MG,MH,MK,ML,MM,MN,MR,MT,MU,MV,MW,MX,MY,MZ,NA,NE,NG,NI,NL,NO,NP,NR,NZ,OM,PA,PE,PG,PH,PK,PL,PS,PT,PW,PY,QA,RO,RS,RW,SA,SB,SC,SE,SG,SI,SK,SL,SM,SN,SO,SR,SS,ST,SV,SZ,TD,TG,TH,TJ,TL,TM,TN,TO,TR,TT,TV,TZ,UA,UG,US,UY,UZ,VA,VC,VE,VN,VU,WS,ZA,ZM,ZW", currency = "AED,AUD,BDT,BGN,BND,BOB,BRL,BWP,CAD,CHF,CNY,COP,CZK,DKK,EGP,EUR,FJD,GBP,GEL,GHS,HKD,HRK,HUF,IDR,ILS,INR,IQD,IRR,ISK,JPY,KES,KRW,KWD,KZT,LAK,LKR,MAD,MDL,MMK,MOP,MXN,MYR,MZN,NAD,NGN,NOK,NPR,NZD,PEN,PHP,PKR,PLN,QAR,RON,RSD,RUB,RWF,SAR,SCR,SEK,SGD,SLL,THB,TRY,TWD,TZS,UAH,UGX,USD,UYU,VND,XAF,XOF,ZAR,ZMW,MWK" }
debit = { country = "AD,AE,AG,AL,AM,AO,AR,AT,AU,AZ,BA,BB,BD,BE,BG,BH,BI,BJ,BN,BO,BR,BS,BT,BW,BY,BZ,CA,CD,CF,CG,CH,CI,CL,CM,CN,CO,CR,CV,CY,CZ,DE,DK,DJ,DM,DO,DZ,EC,EE,EG,ER,ES,ET,FI,FJ,FM,FR,GA,GB,GD,GE,GG,GH,GM,GN,GQ,GR,GT,GW,GY,HN,HR,HT,HU,ID,IE,IL,IN,IS,IT,JM,JP,JO,KE,KG,KH,KI,KM,KN,KR,KW,KZ,LA,LB,LC,LI,LK,LR,LS,LT,LU,LV,MA,MC,MD,ME,MG,MH,MK,ML,MM,MN,MR,MT,MU,MV,MW,MX,MY,MZ,NA,NE,NG,NI,NL,NO,NP,NR,NZ,OM,PA,PE,PG,PH,PK,PL,PS,PT,PW,PY,QA,RO,RS,RW,SA,SB,SC,SE,SG,SI,SK,SL,SM,SN,SO,SR,SS,ST,SV,SZ,TD,TG,TH,TJ,TL,TM,TN,TO,TR,TT,TV,TZ,UA,UG,US,UY,UZ,VA,VC,VE,VN,VU,WS,ZA,ZM,ZW", currency = "AED,AUD,BDT,BGN,BND,BOB,BRL,BWP,CAD,CHF,CNY,COP,CZK,DKK,EGP,EUR,FJD,GBP,GEL,GHS,HKD,HRK,HUF,IDR,ILS,INR,IQD,IRR,ISK,JPY,KES,KRW,KWD,KZT,LAK,LKR,MAD,MDL,MMK,MOP,MXN,MYR,MZN,NAD,NGN,NOK,NPR,NZD,PEN,PHP,PKR,PLN,QAR,RON,RSD,RUB,RWF,SAR,SCR,SEK,SGD,SLL,THB,TRY,TWD,TZS,UAH,UGX,USD,UYU,VND,XAF,XOF,ZAR,ZMW,MWK" }

[pm_filters.gocardless]
ach = { country = "US", currency = "USD" }
becs = { country = "AU", currency = "AUD" }
sepa = { country = "AU,AT,BE,BG,CA,HR,CY,CZ,DK,FI,FR,DE,HU,IT,LU,MT,NL,NZ,NO,PL,PT,IE,RO,SK,SI,ZA,ES,SE,CH,GB", currency = "GBP,EUR,SEK,DKK,AUD,NZD,CAD" }

[pm_filters.powertranz]
credit = { country = "AE,AF,AG,AI,AL,AM,AO,AQ,AR,AS,AT,AU,AW,AX,AZ,BA,BB,BD,BE,BF,BG,BH,BI,BJ,BL,BM,BN,BO,BQ,BR,BS,BT,BV,BW,BY,BZ,CA,CC,CD,CF,CG,CH,CI,CK,CL,CM,CN,CO,CR,CU,CV,CW,CX,CY,CZ,DE,DJ,DK,DM,DO,DZ,EC,EE,EG,EH,ER,ES,ET,FI,FJ,FK,FM,FO,FR,GA,GB,GD,GE,GF,GG,GH,GI,GL,GM,GN,GP,GQ,GR,GT,GU,GW,GY,HK,HM,HN,HR,HT,HU,ID,IE,IL,IM,IN,IO,IQ,IR,IS,IT,JE,JM,JO,JP,KE,KG,KH,KI,KM,KN,KP,KR,KW,KY,KZ,LA,LB,LC,LI,LK,LR,LS,LT,LU,LV,LY,MA,MC,MD,ME,MF,MG,MH,MK,ML,MM,MN,MO,MP,MQ,MR,MS,MT,MU,MV,MW,MX,MY,MZ,NA,NC,NE,NF,NG,NI,NL,NO,NP,NR,NU,NZ,OM,PA,PE,PF,PG,PH,PK,PL,PM,PN,PR,PS,PT,PW,PY,QA,RE,RO,RS,RU,RW,SA,SB,SC,SD,SE,SG,SH,SI,SJ,SK,SL,SM,SN,SO,SR,SS,ST,SV,SX,SY,SZ,TC,TD,TF,TG,TH,TJ,TL,TM,TN,TO,TR,TT,TV,TW,TZ,UA,UG,UM,US,UY,UZ,VA,VC,VE,VG,VI,VN,VU,WF,WS,YE,YT,ZA,ZM,ZW", currency = "BBD,BMD,BSD,CRC,GTQ,HNL,JMD,KYD,TTD,USD" }
debit = { country = "AE,AF,AG,AI,AL,AM,AO,AQ,AR,AS,AT,AU,AW,AX,AZ,BA,BB,BD,BE,BF,BG,BH,BI,BJ,BL,BM,BN,BO,BQ,BR,BS,BT,BV,BW,BY,BZ,CA,CC,CD,CF,CG,CH,CI,CK,CL,CM,CN,CO,CR,CU,CV,CW,CX,CY,CZ,DE,DJ,DK,DM,DO,DZ,EC,EE,EG,EH,ER,ES,ET,FI,FJ,FK,FM,FO,FR,GA,GB,GD,GE,GF,GG,GH,GI,GL,GM,GN,GP,GQ,GR,GT,GU,GW,GY,HK,HM,HN,HR,HT,HU,ID,IE,IL,IM,IN,IO,IQ,IR,IS,IT,JE,JM,JO,JP,KE,KG,KH,KI,KM,KN,KP,KR,KW,KY,KZ,LA,LB,LC,LI,LK,LR,LS,LT,LU,LV,LY,MA,MC,MD,ME,MF,MG,MH,MK,ML,MM,MN,MO,MP,MQ,MR,MS,MT,MU,MV,MW,MX,MY,MZ,NA,NC,NE,NF,NG,NI,NL,NO,NP,NR,NU,NZ,OM,PA,PE,PF,PG,PH,PK,PL,PM,PN,PR,PS,PT,PW,PY,QA,RE,RO,RS,RU,RW,SA,SB,SC,SD,SE,SG,SH,SI,SJ,SK,SL,SM,SN,SO,SR,SS,ST,SV,SX,SY,SZ,TC,TD,TF,TG,TH,TJ,TL,TM,TN,TO,TR,TT,TV,TW,TZ,UA,UG,UM,US,UY,UZ,VA,VC,VE,VG,VI,VN,VU,WF,WS,YE,YT,ZA,ZM,ZW", currency = "BBD,BMD,BSD,CRC,GTQ,HNL,JMD,KYD,TTD,USD" }

[pm_filters.worldline]
giropay = { country = "DE", currency = "EUR" }
ideal = { country = "NL", currency = "EUR" }
credit = { country = "AD,AE,AF,AG,AI,AL,AM,AO,AQ,AR,AS,AT,AU,AW,AX,AZ,BA,BB,BD,BE,BF,BG,BH,BI,BJ,BL,BM,BN,BO,BQ,BR,BS,BT,BV,BW,BY,BZ,CA,CC,CD,CF,CG,CH,CI,CK,CL,CM,CN,CO,CR,CU,CV,CW,CX,CY,CZ,DE,DJ,DK,DM,DO,DZ,EC,EE,EG,EH,ER,ES,ET,FI,FJ,FK,FM,FO,FR,GA,GB,GD,GE,GF,GG,GH,GI,GL,GM,GN,GP,GQ,GR,GT,GU,GW,GY,HK,HM,HN,HR,HT,HU,ID,IE,IL,IM,IN,IO,IQ,IR,IS,IT,JE,JM,JO,JP,KE,KG,KH,KI,KM,KN,KP,KR,KW,KY,KZ,LA,LB,LC,LI,LK,LR,LS,LT,LU,LV,LY,MA,MC,MD,ME,MF,MG,MH,MK,ML,MM,MN,MO,MP,MQ,MR,MS,MT,MU,MV,MW,MX,MY,MZ,NA,NC,NE,NF,NG,NI,NL,NO,NP,NR,NU,NZ,OM,PA,PE,PF,PG,PH,PK,PL,PM,PN,PR,PS,PT,PW,PY,QA,RE,RO,RS,RU,RW,SA,SB,SC,SD,SE,SG,SH,SI,SJ,SK,SL,SM,SN,SO,SR,SS,ST,SV,SX,SY,SZ,TC,TD,TF,TG,TH,TJ,TL,TM,TN,TO,TR,TT,TV,TW,TZ,UA,UG,UM,US,UY,UZ,VA,VC,VE,VG,VI,VN,VU,WF,WS,YE,YT,ZA,ZM,ZW", currency = "AED,AFN,ALL,AMD,ANG,AOA,ARS,AUD,AWG,AZN,BAM,BBD,BDT,BGN,BHD,BIF,BMD,BND,BOB,BRL,BSD,BTN,BWP,BYN,BZD,CAD,CDF,CHF,CLP,CNY,COP,CRC,CUP,CVE,CZK,DJF,DKK,DOP,DZD,EGP,ERN,ETB,EUR,FJD,FKP,GBP,GEL,GHS,GIP,GMD,GNF,GTQ,GYD,HKD,HNL,HRK,HTG,HUF,IDR,ILS,INR,IQD,IRR,ISK,JMD,JOD,JPY,KES,KGS,KHR,KMF,KPW,KRW,KWD,KYD,KZT,LAK,LBP,LKR,LRD,LSL,LYD,MAD,MDL,MGA,MKD,MMK,MNT,MOP,MRU,MUR,MVR,MWK,MXN,MYR,MZN,NAD,NGN,NIO,NOK,NPR,NZD,OMR,PAB,PEN,PGK,PHP,PKR,PLN,PYG,QAR,RON,RSD,RUB,RWF,SAR,SBD,SCR,SDG,SEK,SGD,SHP,SLL,SOS,SRD,SSP,SVC,SYP,SZL,THB,TJS,TMT,TND,TOP,TRY,TTD,TWD,TZS,UAH,UGX,USD,UYU,UZS,VND,VUV,WST,XAF,XCD,XOF,XPF,YER,ZAR,ZMW,ZWL" }
debit = { country = "AD,AE,AF,AG,AI,AL,AM,AO,AQ,AR,AS,AT,AU,AW,AX,AZ,BA,BB,BD,BE,BF,BG,BH,BI,BJ,BL,BM,BN,BO,BQ,BR,BS,BT,BV,BW,BY,BZ,CA,CC,CD,CF,CG,CH,CI,CK,CL,CM,CN,CO,CR,CU,CV,CW,CX,CY,CZ,DE,DJ,DK,DM,DO,DZ,EC,EE,EG,EH,ER,ES,ET,FI,FJ,FK,FM,FO,FR,GA,GB,GD,GE,GF,GG,GH,GI,GL,GM,GN,GP,GQ,GR,GT,GU,GW,GY,HK,HM,HN,HR,HT,HU,ID,IE,IL,IM,IN,IO,IQ,IR,IS,IT,JE,JM,JO,JP,KE,KG,KH,KI,KM,KN,KP,KR,KW,KY,KZ,LA,LB,LC,LI,LK,LR,LS,LT,LU,LV,LY,MA,MC,MD,ME,MF,MG,MH,MK,ML,MM,MN,MO,MP,MQ,MR,MS,MT,MU,MV,MW,MX,MY,MZ,NA,NC,NE,NF,NG,NI,NL,NO,NP,NR,NU,NZ,OM,PA,PE,PF,PG,PH,PK,PL,PM,PN,PR,PS,PT,PW,PY,QA,RE,RO,RS,RU,RW,SA,SB,SC,SD,SE,SG,SH,SI,SJ,SK,SL,SM,SN,SO,SR,SS,ST,SV,SX,SY,SZ,TC,TD,TF,TG,TH,TJ,TL,TM,TN,TO,TR,TT,TV,TW,TZ,UA,UG,UM,US,UY,UZ,VA,VC,VE,VG,VI,VN,VU,WF,WS,YE,YT,ZA,ZM,ZW", currency = "AED,AFN,ALL,AMD,ANG,AOA,ARS,AUD,AWG,AZN,BAM,BBD,BDT,BGN,BHD,BIF,BMD,BND,BOB,BRL,BSD,BTN,BWP,BYN,BZD,CAD,CDF,CHF,CLP,CNY,COP,CRC,CUP,CVE,CZK,DJF,DKK,DOP,DZD,EGP,ERN,ETB,EUR,FJD,FKP,GBP,GEL,GHS,GIP,GMD,GNF,GTQ,GYD,HKD,HNL,HRK,HTG,HUF,IDR,ILS,INR,IQD,IRR,ISK,JMD,JOD,JPY,KES,KGS,KHR,KMF,KPW,KRW,KWD,KYD,KZT,LAK,LBP,LKR,LRD,LSL,LYD,MAD,MDL,MGA,MKD,MMK,MNT,MOP,MRU,MUR,MVR,MWK,MXN,MYR,MZN,NAD,NGN,NIO,NOK,NPR,NZD,OMR,PAB,PEN,PGK,PHP,PKR,PLN,PYG,QAR,RON,RSD,RUB,RWF,SAR,SBD,SCR,SDG,SEK,SGD,SHP,SLL,SOS,SRD,SSP,SVC,SYP,SZL,THB,TJS,TMT,TND,TOP,TRY,TTD,TWD,TZS,UAH,UGX,USD,UYU,UZS,VND,VUV,WST,XAF,XCD,XOF,XPF,YER,ZAR,ZMW,ZWL" }

[pm_filters.worldpayvantiv]
debit = { country = "AF,DZ,AW,AU,AZ,BS,BH,BD,BB,BZ,BM,BT,BO,BA,BW,BR,BN,BG,BI,KH,CA,CV,KY,CL,CO,KM,CD,CR,CZ,DK,DJ,ST,DO,EC,EG,SV,ER,ET,FK,FJ,GM,GE,GH,GI,GT,GN,GY,HT,HN,HK,HU,IS,IN,ID,IR,IQ,IE,IL,IT,JM,JP,JO,KZ,KE,KW,LA,LB,LS,LR,LY,LT,MO,MK,MG,MW,MY,MV,MR,MU,MX,MD,MN,MA,MZ,MM,NA,NZ,NI,NG,KP,NO,AR,PK,PG,PY,PE,UY,PH,PL,GB,QA,OM,RO,RU,RW,WS,SG,ST,ZA,KR,LK,SH,SD,SR,SZ,SE,CH,SY,TW,TJ,TZ,TH,TT,TN,TR,UG,UA,US,UZ,VU,VE,VN,ZM,ZW", currency = "AFN,DZD,ANG,AWG,AUD,AZN,BSD,BHD,BDT,BBD,BZD,BMD,BTN,BOB,BAM,BWP,BRL,BND,BGN,BIF,KHR,CAD,CVE,KYD,XOF,XAF,XPF,CLP,COP,KMF,CDF,CRC,EUR,CZK,DKK,DJF,DOP,XCD,EGP,SVC,ERN,ETB,EUR,FKP,FJD,GMD,GEL,GHS,GIP,GTQ,GNF,GYD,HTG,HNL,HKD,HUF,ISK,INR,IDR,IRR,IQD,ILS,JMD,JPY,JOD,KZT,KES,KWD,LAK,LBP,LSL,LRD,LYD,MOP,MKD,MGA,MWK,MYR,MVR,MRU,MUR,MXN,MDL,MNT,MAD,MZN,MMK,NAD,NPR,NZD,NIO,NGN,KPW,NOK,ARS,PKR,PAB,PGK,PYG,PEN,UYU,PHP,PLN,GBP,QAR,OMR,RON,RUB,RWF,WST,SAR,RSD,SCR,SLL,SGD,STN,SBD,SOS,ZAR,KRW,LKR,SHP,SDG,SRD,SZL,SEK,CHF,SYP,TWD,TJS,TZS,THB,TOP,TTD,TND,TRY,TMT,AED,UGX,UAH,USD,UZS,VUV,VND,YER,CNY,ZMW,ZWL" }
credit = { country = "AF,DZ,AW,AU,AZ,BS,BH,BD,BB,BZ,BM,BT,BO,BA,BW,BR,BN,BG,BI,KH,CA,CV,KY,CL,CO,KM,CD,CR,CZ,DK,DJ,ST,DO,EC,EG,SV,ER,ET,FK,FJ,GM,GE,GH,GI,GT,GN,GY,HT,HN,HK,HU,IS,IN,ID,IR,IQ,IE,IL,IT,JM,JP,JO,KZ,KE,KW,LA,LB,LS,LR,LY,LT,MO,MK,MG,MW,MY,MV,MR,MU,MX,MD,MN,MA,MZ,MM,NA,NZ,NI,NG,KP,NO,AR,PK,PG,PY,PE,UY,PH,PL,GB,QA,OM,RO,RU,RW,WS,SG,ST,ZA,KR,LK,SH,SD,SR,SZ,SE,CH,SY,TW,TJ,TZ,TH,TT,TN,TR,UG,UA,US,UZ,VU,VE,VN,ZM,ZW", currency = "AFN,DZD,ANG,AWG,AUD,AZN,BSD,BHD,BDT,BBD,BZD,BMD,BTN,BOB,BAM,BWP,BRL,BND,BGN,BIF,KHR,CAD,CVE,KYD,XOF,XAF,XPF,CLP,COP,KMF,CDF,CRC,EUR,CZK,DKK,DJF,DOP,XCD,EGP,SVC,ERN,ETB,EUR,FKP,FJD,GMD,GEL,GHS,GIP,GTQ,GNF,GYD,HTG,HNL,HKD,HUF,ISK,INR,IDR,IRR,IQD,ILS,JMD,JPY,JOD,KZT,KES,KWD,LAK,LBP,LSL,LRD,LYD,MOP,MKD,MGA,MWK,MYR,MVR,MRU,MUR,MXN,MDL,MNT,MAD,MZN,MMK,NAD,NPR,NZD,NIO,NGN,KPW,NOK,ARS,PKR,PAB,PGK,PYG,PEN,UYU,PHP,PLN,GBP,QAR,OMR,RON,RUB,RWF,WST,SAR,RSD,SCR,SLL,SGD,STN,SBD,SOS,ZAR,KRW,LKR,SHP,SDG,SRD,SZL,SEK,CHF,SYP,TWD,TJS,TZS,THB,TOP,TTD,TND,TRY,TMT,AED,UGX,UAH,USD,UZS,VUV,VND,YER,CNY,ZMW,ZWL" }

[pm_filters.shift4]
eps = { country = "AT", currency = "EUR" }
giropay = { country = "DE", currency = "EUR" }
ideal = { country = "NL", currency = "EUR" }
sofort = { country = "AT,BE,CH,DE,ES,FI,FR,GB,IT,NL,PL,SE", currency = "CHF,EUR" }
credit = { country = "AD,AE,AF,AG,AI,AL,AM,AO,AQ,AR,AS,AT,AU,AW,AX,AZ,BA,BB,BD,BE,BF,BG,BH,BI,BJ,BL,BM,BN,BO,BQ,BR,BS,BT,BV,BW,BY,BZ,CA,CC,CD,CF,CG,CH,CI,CK,CL,CM,CN,CO,CR,CU,CV,CW,CX,CY,CZ,DE,DJ,DK,DM,DO,DZ,EC,EE,EG,EH,ER,ES,ET,FI,FJ,FK,FM,FO,FR,GA,GB,GD,GE,GF,GG,GH,GI,GL,GM,GN,GP,GQ,GR,GT,GU,GW,GY,HK,HM,HN,HR,HT,HU,ID,IE,IL,IM,IN,IO,IQ,IR,IS,IT,JE,JM,JO,JP,KE,KG,KH,KI,KM,KN,KP,KR,KW,KY,KZ,LA,LB,LC,LI,LK,LR,LS,LT,LU,LV,LY,MA,MC,MD,ME,MF,MG,MH,MK,ML,MM,MN,MO,MP,MQ,MR,MS,MT,MU,MV,MW,MX,MY,MZ,NA,NC,NE,NF,NG,NI,NL,NO,NP,NR,NU,NZ,OM,PA,PE,PF,PG,PH,PK,PL,PM,PN,PR,PS,PT,PW,PY,QA,RE,RO,RS,RU,RW,SA,SB,SC,SD,SE,SG,SH,SI,SJ,SK,SL,SM,SN,SO,SR,SS,ST,SV,SX,SY,SZ,TC,TD,TF,TG,TH,TJ,TL,TM,TN,TO,TR,TT,TV,TW,TZ,UA,UG,UM,US,UY,UZ,VA,VC,VE,VG,VI,VN,VU,WF,WS,YE,YT,ZA,ZM,ZW", currency = "AED,AFN,ALL,AMD,ANG,AOA,ARS,AUD,AWG,AZN,BAM,BBD,BDT,BGN,BHD,BIF,BMD,BND,BOB,BRL,BSD,BTN,BWP,BYN,BZD,CAD,CDF,CHF,CLP,CNY,COP,CRC,CUP,CVE,CZK,DJF,DKK,DOP,DZD,EGP,ERN,ETB,EUR,FJD,FKP,GBP,GEL,GHS,GIP,GMD,GNF,GTQ,GYD,HKD,HNL,HRK,HTG,HUF,IDR,ILS,INR,IQD,IRR,ISK,JMD,JOD,JPY,KES,KGS,KHR,KMF,KPW,KRW,KWD,KYD,KZT,LAK,LBP,LKR,LRD,LSL,LYD,MAD,MDL,MGA,MKD,MMK,MNT,MOP,MRU,MUR,MVR,MWK,MXN,MYR,MZN,NAD,NGN,NIO,NOK,NPR,NZD,OMR,PAB,PEN,PGK,PHP,PKR,PLN,PYG,QAR,RON,RSD,RUB,RWF,SAR,SBD,SCR,SDG,SEK,SGD,SHP,SLL,SOS,SRD,SSP,SVC,SYP,SZL,THB,TJS,TMT,TND,TOP,TRY,TTD,TWD,TZS,UAH,UGX,USD,UYU,UZS,VND,VUV,WST,XAF,XCD,XOF,XPF,YER,ZAR,ZMW,ZWL" }
debit = { country = "AD,AE,AF,AG,AI,AL,AM,AO,AQ,AR,AS,AT,AU,AW,AX,AZ,BA,BB,BD,BE,BF,BG,BH,BI,BJ,BL,BM,BN,BO,BQ,BR,BS,BT,BV,BW,BY,BZ,CA,CC,CD,CF,CG,CH,CI,CK,CL,CM,CN,CO,CR,CU,CV,CW,CX,CY,CZ,DE,DJ,DK,DM,DO,DZ,EC,EE,EG,EH,ER,ES,ET,FI,FJ,FK,FM,FO,FR,GA,GB,GD,GE,GF,GG,GH,GI,GL,GM,GN,GP,GQ,GR,GT,GU,GW,GY,HK,HM,HN,HR,HT,HU,ID,IE,IL,IM,IN,IO,IQ,IR,IS,IT,JE,JM,JO,JP,KE,KG,KH,KI,KM,KN,KP,KR,KW,KY,KZ,LA,LB,LC,LI,LK,LR,LS,LT,LU,LV,LY,MA,MC,MD,ME,MF,MG,MH,MK,ML,MM,MN,MO,MP,MQ,MR,MS,MT,MU,MV,MW,MX,MY,MZ,NA,NC,NE,NF,NG,NI,NL,NO,NP,NR,NU,NZ,OM,PA,PE,PF,PG,PH,PK,PL,PM,PN,PR,PS,PT,PW,PY,QA,RE,RO,RS,RU,RW,SA,SB,SC,SD,SE,SG,SH,SI,SJ,SK,SL,SM,SN,SO,SR,SS,ST,SV,SX,SY,SZ,TC,TD,TF,TG,TH,TJ,TL,TM,TN,TO,TR,TT,TV,TW,TZ,UA,UG,UM,US,UY,UZ,VA,VC,VE,VG,VI,VN,VU,WF,WS,YE,YT,ZA,ZM,ZW", currency = "AED,AFN,ALL,AMD,ANG,AOA,ARS,AUD,AWG,AZN,BAM,BBD,BDT,BGN,BHD,BIF,BMD,BND,BOB,BRL,BSD,BTN,BWP,BYN,BZD,CAD,CDF,CHF,CLP,CNY,COP,CRC,CUP,CVE,CZK,DJF,DKK,DOP,DZD,EGP,ERN,ETB,EUR,FJD,FKP,GBP,GEL,GHS,GIP,GMD,GNF,GTQ,GYD,HKD,HNL,HRK,HTG,HUF,IDR,ILS,INR,IQD,IRR,ISK,JMD,JOD,JPY,KES,KGS,KHR,KMF,KPW,KRW,KWD,KYD,KZT,LAK,LBP,LKR,LRD,LSL,LYD,MAD,MDL,MGA,MKD,MMK,MNT,MOP,MRU,MUR,MVR,MWK,MXN,MYR,MZN,NAD,NGN,NIO,NOK,NPR,NZD,OMR,PAB,PEN,PGK,PHP,PKR,PLN,PYG,QAR,RON,RSD,RUB,RWF,SAR,SBD,SCR,SDG,SEK,SGD,SHP,SLL,SOS,SRD,SSP,SVC,SYP,SZL,THB,TJS,TMT,TND,TOP,TRY,TTD,TWD,TZS,UAH,UGX,USD,UYU,UZS,VND,VUV,WST,XAF,XCD,XOF,XPF,YER,ZAR,ZMW,ZWL" }
boleto = { country = "BR", currency = "BRL" }
trustly = { currency = "CZK,DKK,EUR,GBP,NOK,SEK" }
ali_pay = { country = "CN", currency = "CNY" }
we_chat_pay = { country = "CN", currency = "CNY" }
klarna = { currency = "EUR,GBP,CHF,SEK" }
blik = { country = "PL", currency = "PLN" }
crypto_currency = { currency = "USD,GBP,AED" }
paysera = { currency = "EUR" }
skrill = { currency = "USD" }

[pm_filters.getnet]
credit = { country = "AR, BR, CL, MX, UY, ES, PT, DE, IT, FR, NL, BE, AT, PL, CH, GB, IE, LU, DK, SE, NO, FI, IN, AE", currency = "ARS, BRL, CLP, MXN, UYU, EUR, PLN, CHF, GBP, DKK, SEK, NOK, INR, AED" }

[pm_filters.hipay]
credit = { country = "GB, CH, SE, DK, NO, PL, CZ, US, CA, JP, HK, AU, ZA", currency = "EUR, GBP, CHF, SEK, DKK, NOK, PLN, CZK, USD, CAD, JPY, HKD, AUD, ZAR" }
debit = { country = "GB, CH, SE, DK, NO, PL, CZ, US, CA, JP, HK, AU, ZA", currency = "EUR, GBP, CHF, SEK, DKK, NOK, PLN, CZK, USD, CAD, JPY, HKD, AUD, ZAR" }

[pm_filters.moneris]
credit = { country = "AE, AF, AL, AO, AR, AT, AU, AW, AZ, BA, BB, BD, BE, BG, BH, BI, BM, BN, BO, BR, BT, BY, BZ, CH, CL, CN, CO, CR, CU, CV, CY, CZ, DE, DJ, DK, DO, DZ, EE, EG, ES, FI, FJ, FR, GB, GE, GI, GM, GN, GR, GT, GY, HK, HN, HR, HT, HU, ID, IE, IL, IN, IS, IT, JM, JO, JP, KE, KM, KR, KW, KY, KZ, LA, LK, LR, LS, LV, LT, LU, MA, MD, MG, MK, MO, MR, MT, MU, MV, MW, MX, MY, MZ, NA, NG, NI, NL, NO, NP, NZ, OM, PE, PG, PK, PL, PT, PY, QA, RO, RS, RU, RW, SA, SB, SC, SE, SG, SH, SI, SK, SL, SR, SV, SZ, TH, TJ, TM, TN, TR, TT, TW, TZ, UG, US, UY, UZ, VN, VU, WS, ZA, ZM", currency = "AED, AFN, ALL, ANG, AOA, ARS, AUD, AWG, AZN, BAM, BBD, BDT, BGN, BHD, BIF, BMD, BND, BOB, BRL, BTN, BYN, BZD, CHF, CLP, CNY, COP, CRC, CUP, CVE, CZK, DJF, DKK, DOP, DZD, EGP, EUR, FJD, GBP, GEL, GIP, GMD, GNF, GTQ, GYD, HKD, HNL, HRK, HTG, HUF, IDR, ILS, INR, ISK, JMD, JOD, JPY, KES, KMF, KRW, KWD, KYD, KZT, LAK, LKR, LRD, LSL, MAD, MDL, MGA, MKD, MOP, MRU, MUR, MVR, MWK, MXN, MYR, MZN, NAD, NGN, NIO, NOK, NPR, NZD, OMR, PEN, PGK, PHP, PKR, PLN, PYG, QAR, RON, RSD, RUB, RWF, SAR, SBD, SCR, SEK, SGD, SHP, SLL, SRD, SVC, SZL, THB, TJS, TMT, TND, TRY, TTD, TWD, TZS, UGX, USD, UYU, UZS, VND, VUV, WST, XCD, XOF, XPF, ZAR, ZMW" }
debit = { country = "AE, AF, AL, AO, AR, AT, AU, AW, AZ, BA, BB, BD, BE, BG, BH, BI, BM, BN, BO, BR, BT, BY, BZ, CH, CL, CN, CO, CR, CU, CV, CY, CZ, DE, DJ, DK, DO, DZ, EE, EG, ES, FI, FJ, FR, GB, GE, GI, GM, GN, GR, GT, GY, HK, HN, HR, HT, HU, ID, IE, IL, IN, IS, IT, JM, JO, JP, KE, KM, KR, KW, KY, KZ, LA, LK, LR, LS, LV, LT, LU, MA, MD, MG, MK, MO, MR, MT, MU, MV, MW, MX, MY, MZ, NA, NG, NI, NL, NO, NP, NZ, OM, PE, PG, PK, PL, PT, PY, QA, RO, RS, RU, RW, SA, SB, SC, SE, SG, SH, SI, SK, SL, SR, SV, SZ, TH, TJ, TM, TN, TR, TT, TW, TZ, UG, US, UY, UZ, VN, VU, WS, ZA, ZM", currency = "AED, AFN, ALL, ANG, AOA, ARS, AUD, AWG, AZN, BAM, BBD, BDT, BGN, BHD, BIF, BMD, BND, BOB, BRL, BTN, BYN, BZD, CHF, CLP, CNY, COP, CRC, CUP, CVE, CZK, DJF, DKK, DOP, DZD, EGP, EUR, FJD, GBP, GEL, GIP, GMD, GNF, GTQ, GYD, HKD, HNL, HRK, HTG, HUF, IDR, ILS, INR, ISK, JMD, JOD, JPY, KES, KMF, KRW, KWD, KYD, KZT, LAK, LKR, LRD, LSL, MAD, MDL, MGA, MKD, MOP, MRU, MUR, MVR, MWK, MXN, MYR, MZN, NAD, NGN, NIO, NOK, NPR, NZD, OMR, PEN, PGK, PHP, PKR, PLN, PYG, QAR, RON, RSD, RUB, RWF, SAR, SBD, SCR, SEK, SGD, SHP, SLL, SRD, SVC, SZL, THB, TJS, TMT, TND, TRY, TTD, TWD, TZS, UGX, USD, UYU, UZS, VND, VUV, WST, XCD, XOF, XPF, ZAR, ZMW" }

[pm_filters.opennode]
crypto_currency = { country = "US, CA, GB, AU, BR, MX, SG, PH, NZ, ZA, JP, AT, BE, HR, CY, EE, FI, FR, DE, GR, IE, IT, LV, LT, LU, MT, NL, PT, SK, SI, ES", currency = "USD, CAD, GBP, AUD, BRL, MXN, SGD, PHP, NZD, ZAR, JPY, EUR" }

[pm_filters.klarna]
klarna = { country = "AU,AT,BE,CA,CZ,DK,FI,FR,DE,GR,IE,IT,NL,NZ,NO,PL,PT,ES,SE,CH,GB,US", currency = "CHF,DKK,EUR,GBP,NOK,PLN,SEK,USD,AUD,NZD,CAD" }

[pm_filters.flexiti]
flexiti = { country = "CA", currency = "CAD" }

[pm_filters.bluesnap]
credit = { country = "AD,AE,AG,AL,AM,AO,AR,AT,AU,AZ,BA,BB,BD,BE,BG,BH,BI,BJ,BN,BO,BR,BS,BT,BW,BY,BZ,CA,CD,CF,CG,CH,CI,CL,CM,CN,CO,CR,CV,CY,CZ,DE,DK,DJ,DM,DO,DZ,EC,EE,EG,ER,ES,ET,FI,FJ,FM,FR,GA,GB,GD,GE,GG,GH,GM,GN,GQ,GR,GT,GW,GY,HN,HR,HT,HU,ID,IE,IL,IN,IS,IT,JM,JP,JO,KE,KG,KH,KI,KM,KN,KR,KW,KZ,LA,LB,LC,LI,LK,LR,LS,LT,LU,LV,MA,MC,MD,ME,MG,MH,MK,ML,MM,MN,MR,MT,MU,MV,MW,MX,MY,MZ,NA,NE,NG,NI,NL,NO,NP,NR,NZ,OM,PA,PE,PG,PH,PK,PL,PS,PT,PW,PY,QA,RO,RS,RW,SA,SB,SC,SE,SG,SI,SK,SL,SM,SN,SO,SR,SS,ST,SV,SZ,TD,TG,TH,TJ,TL,TM,TN,TO,TR,TT,TV,TZ,UA,UG,US,UY,UZ,VA,VC,VE,VN,VU,WS,ZA,ZM,ZW", currency = "AED,AFN,ALL,AMD,ANG,ARS,AUD,AWG,BAM,BBD,BGN,BHD,BMD,BND,BOB,BRL,BSD,BWP,CAD,CHF,CLP,CNY,COP,CRC,CZK,DKK,DOP,DZD,EGP,EUR,FJD,GBP,GEL,GIP,GTQ,HKD,HUF,IDR,ILS,INR,ISK,JMD,JPY,KES,KHR,KRW,KWD,KYD,KZT,LBP,LKR,MAD,MDL,MKD,MUR,MWK,MXN,MYR,NAD,NGN,NOK,NPR,NZD,OMR,PAB,PEN,PGK,PHP,PLN,PKR,QAR,RON,RSD,RUB,SAR,SCR,SDG,SEK,SGD,THB,TND,TRY,TTD,TWD,TZS,UAH,USD,UYU,UZS,VND,XAF,XCD,XOF,ZAR"}
google_pay = { country = "AL, DZ, AS, AO, AG, AR, AU, AT, AZ, BH, BY, BE, BR, BG, CL, CO, HR, CZ, DK, DO, EG, EE, FI, FR, DE, GR, HK, HU, IN, ID, IE, IL, IT, JP, JO, KZ, KE, KW, LV, LB, LT, LU, MY, MX, NL, NZ, NO, OM, PK, PA, PE, PH, PL, PT, QA, RO, RU, SA, SG, SK, ZA, ES, LK, SE, CH, TW, TH, TR, UA, AE, GB, US, UY, VN", currency = "ALL, DZD, USD, XCD, ARS, AUD, EUR, BHD, BRL, BGN, CAD, CLP, COP, CZK, DKK, DOP, EGP, HKD, HUF, INR, IDR, ILS, JPY, KZT, KES, KWD, LBP, MYR, MXN, NZD, NOK, OMR, PKR, PAB, PEN, PHP, PLN, QAR, RON, RUB, SAR, SGD, ZAR, LKR, SEK, CHF, TWD, THB, TRY, UAH, AED, GBP, UYU, VND"}
apple_pay = { country = "EG, MA, ZA, AU, HK, JP, MO, MY, MN, NZ, SG, KR, TW, VN, AM, AT, AZ, BY, BE, BG, HR, CY, DK, EE, FO, FI, FR, GE, DE, GR, GL, GG, HU, IS, IE, IM, IT , KZ, JE, LV, LI, LT, LU, MT, MD, MC, ME, NL, NO, PL, PT, RO, SM, RS, SI, ES, SE, CH, UA, GB, VA, AR, BR, CL, CO, CR, DO, EC, SV, GT, HN, MX, PA, PY, PE, BS, UY, BH, IL, JO, KW, OM, PS, QA, SA, AE, CA, US", currency = "EGP, MAD, ZAR, AUD, CNY, HKD, JPY, MYR, NZD, SGD, KRW, TWD, VND, AMD, EUR, BGN, CZK, DKK, GEL, GBP, HUF, ISK, KZT, CHF, MDL, NOK, PLN, RON, RSD, SEK, UAH, GBP, ARS, BRL, CLP, COP, CRC, DOP, USD, GTQ, MXN, PAB, PEN, BSD, UYU, BHD, ILS, KWD, OMR, QAR, SAR, AED, CAD"}

[pm_filters.inespay]
sepa = { country = "ES", currency = "EUR" }

[pm_filters.fiserv]
credit = { country = "AU,NZ,CN,HK,IN,LK,KR,MY,SG,GB,BE,FR,DE,IT,ME,NL,PL,ES,ZA,AR,BR,CO,MX,PA,UY,US,CA", currency = "AFN,ALL,DZD,AOA,ARS,AMD,AWG,AUD,AZN,BSD,BHD,BDT,BBD,BYN,BZD,BMD,BTN,BOB,VES,BAM,BWP,BRL,BND,BGN,BIF,KHR,CAD,CVE,KYD,XAF,CLP,CNY,COP,KMF,CDF,CRC,HRK,CUP,CZK,DKK,DJF,DOP,XCD,EGP,ERN,ETB,EUR,FKP,FJD,XPF,GMD,GEL,GHS,GIP,GTQ,GNF,GYD,HTG,HNL,HKD,HUF,ISK,INR,IDR,IRR,IQD,ILS,JMD,JPY,JOD,KZT,KES,KGS,KWD,LAK,LBP,LSL,LRD,LYD,MOP,MKD,MGA,MWK,MYR,MVR,MRU,MUR,MXN,MDL,MNT,MAD,MZN,MMK,NAD,NPR,ANG,NZD,NIO,NGN,VUV,KPW,NOK,OMR,PKR,PAB,PGK,PYG,PEN,PHP,PLN,GBP,QAR,RON,RUB,RWF,SHP,SVC,WST,STN,SAR,RSD,SCR,SLL,SGD,SBD,SOS,ZAR,KRW,SSP,LKR,SDG,SRD,SZL,SEK,CHF,SYP,TWD,TJS,TZS,THB,TOP,TTD,TND,TRY,TMT,UGX,UAH,AED,USD,UYU,UZS,VND,XOF,YER,ZMW,ZWL" }
debit = { country = "AU,NZ,CN,HK,IN,LK,KR,MY,SG,GB,BE,FR,DE,IT,ME,NL,PL,ES,ZA,AR,BR,CO,MX,PA,UY,US,CA", currency = "AFN,ALL,DZD,AOA,ARS,AMD,AWG,AUD,AZN,BSD,BHD,BDT,BBD,BYN,BZD,BMD,BTN,BOB,VES,BAM,BWP,BRL,BND,BGN,BIF,KHR,CAD,CVE,KYD,XAF,CLP,CNY,COP,KMF,CDF,CRC,HRK,CUP,CZK,DKK,DJF,DOP,XCD,EGP,ERN,ETB,EUR,FKP,FJD,XPF,GMD,GEL,GHS,GIP,GTQ,GNF,GYD,HTG,HNL,HKD,HUF,ISK,INR,IDR,IRR,IQD,ILS,JMD,JPY,JOD,KZT,KES,KGS,KWD,LAK,LBP,LSL,LRD,LYD,MOP,MKD,MGA,MWK,MYR,MVR,MRU,MUR,MXN,MDL,MNT,MAD,MZN,MMK,NAD,NPR,ANG,NZD,NIO,NGN,VUV,KPW,NOK,OMR,PKR,PAB,PGK,PYG,PEN,PHP,PLN,GBP,QAR,RON,RUB,RWF,SHP,SVC,WST,STN,SAR,RSD,SCR,SLL,SGD,SBD,SOS,ZAR,KRW,SSP,LKR,SDG,SRD,SZL,SEK,CHF,SYP,TWD,TJS,TZS,THB,TOP,TTD,TND,TRY,TMT,UGX,UAH,AED,USD,UYU,UZS,VND,XOF,YER,ZMW,ZWL" }
paypal = { currency = "AUD,EUR,BRL,CAD,CNY,EUR,EUR,EUR,GBP,HKD,INR,EUR,JPY,MYR,EUR,NZD,PHP,PLN,SGD,USD", country = "AU, BE, BR, CA, CN, DE, ES, FR, GB, HK, IN, IT, JP, MY, NL, NZ, PH, PL, SG, US" }
google_pay = { country = "AU,AT,BE,BR,CA,CN,HK,MY,NZ,SG,US", currency = "AUD,EUR,EUR,BRL,CAD,CNY,HKD,MYR,NZD,SGD,USD" }

[pm_filters.stax]
credit = { country = "US", currency = "USD" }
debit = { country = "US", currency = "USD" }
ach = { country = "US", currency = "USD" }

[pm_filters.braintree]
credit = { country = "AD,AT,AU,BE,BG,CA,CH,CY,CZ,DE,DK,EE,ES,FI,FR,GB,GG,GI,GR,HK,HR,HU,IE,IM,IT,JE,LI,LT,LU,LV,MT,MC,MY,NL,NO,NZ,PL,PT,RO,SE,SG,SI,SK,SM,US", currency = "AED,AMD,AOA,ARS,AUD,AWG,AZN,BAM,BBD,BDT,BGN,BIF,BMD,BND,BOB,BRL,BSD,BWP,BYN,BZD,CAD,CHF,CLP,CNY,COP,CRC,CVE,CZK,DJF,DKK,DOP,DZD,EGP,ETB,EUR,FJD,FKP,GBP,GEL,GHS,GIP,GMD,GNF,GTQ,GYD,HKD,HNL,HRK,HTG,HUF,IDR,ILS,INR,ISK,JMD,JPY,KES,KGS,KHR,KMF,KRW,KYD,KZT,LAK,LBP,LKR,LRD,LSL,MAD,MDL,MKD,MNT,MOP,MUR,MVR,MWK,MXN,MYR,MZN,NAD,NGN,NIO,NOK,NPR,NZD,PAB,PEN,PGK,PHP,PKR,PLN,PYG,QAR,RON,RSD,RUB,RWF,SAR,SBD,SCR,SEK,SGD,SHP,SLL,SOS,SRD,STD,SVC,SYP,SZL,THB,TJS,TOP,TRY,TTD,TWD,TZS,UAH,UGX,USD,UYU,UZS,VES,VND,VUV,WST,XAF,XCD,XOF,XPF,YER,ZAR,ZMW,ZWL" }
debit = { country = "AD,AT,AU,BE,BG,CA,CH,CY,CZ,DE,DK,EE,ES,FI,FR,GB,GG,GI,GR,HK,HR,HU,IE,IM,IT,JE,LI,LT,LU,LV,MT,MC,MY,NL,NO,NZ,PL,PT,RO,SE,SG,SI,SK,SM,US", currency = "AED,AMD,AOA,ARS,AUD,AWG,AZN,BAM,BBD,BDT,BGN,BIF,BMD,BND,BOB,BRL,BSD,BWP,BYN,BZD,CAD,CHF,CLP,CNY,COP,CRC,CVE,CZK,DJF,DKK,DOP,DZD,EGP,ETB,EUR,FJD,FKP,GBP,GEL,GHS,GIP,GMD,GNF,GTQ,GYD,HKD,HNL,HRK,HTG,HUF,IDR,ILS,INR,ISK,JMD,JPY,KES,KGS,KHR,KMF,KRW,KYD,KZT,LAK,LBP,LKR,LRD,LSL,MAD,MDL,MKD,MNT,MOP,MUR,MVR,MWK,MXN,MYR,MZN,NAD,NGN,NIO,NOK,NPR,NZD,PAB,PEN,PGK,PHP,PKR,PLN,PYG,QAR,RON,RSD,RUB,RWF,SAR,SBD,SCR,SEK,SGD,SHP,SLL,SOS,SRD,STD,SVC,SYP,SZL,THB,TJS,TOP,TRY,TTD,TWD,TZS,UAH,UGX,USD,UYU,UZS,VES,VND,VUV,WST,XAF,XCD,XOF,XPF,YER,ZAR,ZMW,ZWL" }

[pm_filters.aci]
credit = { country = "AD,AE,AT,BE,BG,CH,CN,CO,CR,CY,CZ,DE,DK,DO,EE,EG,ES,ET,FI,FR,GB,GH,GI,GR,GT,HN,HK,HR,HU,ID,IE,IS,IT,JP,KH,LA,LI,LT,LU,LY,MK,MM,MX,MY,MZ,NG,NZ,OM,PA,PE,PK,PL,PT,QA,RO,SA,SN,SE,SI,SK,SV,TH,UA,US,UY,VN,ZM", currency = "AED,ALL,ARS,BGN,CHF,CLP,CNY,COP,CRC,CZK,DKK,DOP,EGP,EUR,GBP,GHS,HKD,HNL,HRK,HUF,IDR,ILS,ISK,JPY,KHR,KPW,LAK,LKR,MAD,MKD,MMK,MXN,MYR,MZN,NGN,NOK,NZD,OMR,PAB,PEN,PHP,PKR,PLN,QAR,RON,RSD,SAR,SEK,SGD,THB,TRY,TWD,UAH,USD,UYU,VND,ZAR,ZMW" }
debit = { country = "AD,AE,AT,BE,BG,CH,CN,CO,CR,CY,CZ,DE,DK,DO,EE,EG,ES,ET,FI,FR,GB,GH,GI,GR,GT,HN,HK,HR,HU,ID,IE,IS,IT,JP,KH,LA,LI,LT,LU,LY,MK,MM,MX,MY,MZ,NG,NZ,OM,PA,PE,PK,PL,PT,QA,RO,SA,SN,SE,SI,SK,SV,TH,UA,US,UY,VN,ZM", currency = "AED,ALL,ARS,BGN,CHF,CLP,CNY,COP,CRC,CZK,DKK,DOP,EGP,EUR,GBP,GHS,HKD,HNL,HRK,HUF,IDR,ILS,ISK,JPY,KHR,KPW,LAK,LKR,MAD,MKD,MMK,MXN,MYR,MZN,NGN,NOK,NZD,OMR,PAB,PEN,PHP,PKR,PLN,QAR,RON,RSD,SAR,SEK,SGD,THB,TRY,TWD,UAH,USD,UYU,VND,ZAR,ZMW" }
mb_way = { country = "EE,ES,PT", currency = "EUR" }
ali_pay = { country = "CN", currency = "CNY" }
eps = { country = "AT", currency = "EUR" }
ideal = { country = "NL", currency = "EUR" }
giropay = { country = "DE", currency = "EUR" }
sofort = { country = "AT,BE,CH,DE,ES,GB,IT,NL,PL", currency = "CHF,EUR,GBP,HUF,PLN" }
interac = { country = "CA", currency = "CAD,USD" }
przelewy24 = { country = "PL", currency = "CZK,EUR,GBP,PLN" }
trustly = { country = "ES,GB,SE,NO,AT,NL,DE,DK,FI,EE,LT,LV", currency = "CZK,DKK,EUR,GBP,NOK,SEK" }
klarna = { country = "AU,AT,BE,CA,CZ,DK,FI,FR,DE,GR,IE,IT,NL,NZ,NO,PL,PT,ES,SE,CH,GB,US", currency = "CHF,DKK,EUR,GBP,NOK,PLN,SEK,USD,AUD,NZD,CAD" }

[pm_filters.authorizedotnet]
credit = { currency = "CAD,USD" }
debit = { currency = "CAD,USD" }
google_pay = { currency = "CHF,DKK,EUR,GBP,NOK,PLN,SEK,USD,AUD,NZD,CAD" }
apple_pay = { currency = "EUR,GBP,ISK,USD,AUD,CAD,BRL,CLP,COP,CRC,CZK,DKK,EGP,GEL,GHS,GTQ,HNL,HKD,HUF,ILS,INR,JPY,KZT,KRW,KWD,MAD,MXN,MYR,NOK,NZD,PEN,PLN,PYG,QAR,RON,SAR,SEK,SGD,THB,TWD,UAH,AED,VND,ZAR" }
paypal = { currency = "AUD,BRL,CAD,CHF,CNY,CZK,DKK,EUR,GBP,HKD,HUF,ILS,JPY,MXN,MYR,NOK,NZD,PHP,PLN,SEK,SGD,THB,TWD,USD" }

[pm_filters.dwolla]
ach = { country = "US", currency = "USD" }

[pm_filters.forte]
credit = { country = "US, CA", currency = "CAD,USD" }
debit = { country = "US, CA", currency = "CAD,USD" }

[pm_filters.nordea]
sepa = { country = "DK,FI,NO,SE", currency = "DKK,EUR,NOK,SEK" }

[pm_filters.fiuu]
duit_now = { country = "MY", currency = "MYR" }
apple_pay = { country = "MY", currency = "MYR" }
google_pay = { country = "MY", currency = "MYR" }
online_banking_fpx = { country = "MY", currency = "MYR" }
credit = { country = "CN,HK,ID,MY,PH,SG,TH,TW,VN", currency = "CNY,HKD,IDR,MYR,PHP,SGD,THB,TWD,VND" }
debit = { country = "CN,HK,ID,MY,PH,SG,TH,TW,VN", currency = "CNY,HKD,IDR,MYR,PHP,SGD,THB,TWD,VND" }

[pm_filters.placetopay]
credit = { country = "BE,CH,CO,CR,EC,HN,MX,PA,PR,UY", currency = "CLP,COP,USD" }
debit = { country = "BE,CH,CO,CR,EC,HN,MX,PA,PR,UY", currency = "CLP,COP,USD" }

[pm_filters.coingate]
crypto_currency = { country = "AL, AD, AT, BE, BA, BG, HR, CZ, DK, EE, FI, FR, DE, GR, HU, IS, IE, IT, LV, LT, LU, MT, MD, NL, NO, PL, PT, RO, RS, SK, SI, ES, SE, CH, UA, GB, AR, BR, CL, CO, CR, DO, SV, GD, MX, PE, LC, AU, NZ, CY, HK, IN, IL, JP, KR, QA, SA, SG, EG", currency = "EUR, USD, GBP" }

[pm_filters.paystack]
eft = { country = "NG, ZA, GH, KE, CI", currency = "NGN, GHS, ZAR, KES, USD" }

[pm_filters.santander]
pix = { country = "BR", currency = "BRL" }

[pm_filters.bluecode]
bluecode = { country = "AT,BE,BG,HR,CY,CZ,DK,EE,FI,FR,DE,GR,HU,IE,IT,LV,LT,LU,MT,NL,PL,PT,RO,SK,SI,ES,SE,IS,LI,NO", currency = "EUR" }

[pm_filters.airwallex]
credit = { country = "AU,HK,SG,NZ,US", currency = "AED,AFN,ALL,AMD,ANG,AOA,ARS,AUD,AWG,AZN,BAM,BBD,BDT,BGN,BHD,BIF,BMD,BND,BOB,BRL,BSD,BTN,BWP,BYN,BZD,CAD,CDF,CHF,CLP,CNY,COP,CRC,CUP,CVE,CZK,DJF,DKK,DOP,DZD,EGP,ERN,ETB,EUR,FJD,FKP,GBP,GEL,GHS,GIP,GMD,GNF,GTQ,GYD,HKD,HNL,HRK,HTG,HUF,IDR,ILS,INR,IQD,IRR,ISK,JMD,JOD,JPY,KES,KGS,KHR,KMF,KPW,KRW,KWD,KYD,KZT,LAK,LBP,LKR,LRD,LSL,LYD,MAD,MDL,MGA,MKD,MMK,MNT,MOP,MRU,MUR,MVR,MWK,MXN,MYR,MZN,NAD,NGN,NIO,NOK,NPR,NZD,OMR,PAB,PEN,PGK,PHP,PKR,PLN,PYG,QAR,RON,RSD,RUB,RWF,SAR,SBD,SCR,SDG,SEK,SGD,SHP,SLE,SLL,SOS,SRD,SSP,STN,SVC,SYP,SZL,THB,TJS,TMT,TND,TOP,TRY,TTD,TWD,TZS,UAH,UGX,USD,UYU,UZS,VES,VND,VUV,WST,XAF,XCD,XOF,XPF,YER,ZAR,ZMW,ZWL" }
debit = { country = "AU,HK,SG,NZ,US", currency = "AED,AFN,ALL,AMD,ANG,AOA,ARS,AUD,AWG,AZN,BAM,BBD,BDT,BGN,BHD,BIF,BMD,BND,BOB,BRL,BSD,BTN,BWP,BYN,BZD,CAD,CDF,CHF,CLP,CNY,COP,CRC,CUP,CVE,CZK,DJF,DKK,DOP,DZD,EGP,ERN,ETB,EUR,FJD,FKP,GBP,GEL,GHS,GIP,GMD,GNF,GTQ,GYD,HKD,HNL,HRK,HTG,HUF,IDR,ILS,INR,IQD,IRR,ISK,JMD,JOD,JPY,KES,KGS,KHR,KMF,KPW,KRW,KWD,KYD,KZT,LAK,LBP,LKR,LRD,LSL,LYD,MAD,MDL,MGA,MKD,MMK,MNT,MOP,MRU,MUR,MVR,MWK,MXN,MYR,MZN,NAD,NGN,NIO,NOK,NPR,NZD,OMR,PAB,PEN,PGK,PHP,PKR,PLN,PYG,QAR,RON,RSD,RUB,RWF,SAR,SBD,SCR,SDG,SEK,SGD,SHP,SLE,SLL,SOS,SRD,SSP,STN,SVC,SYP,SZL,THB,TJS,TMT,TND,TOP,TRY,TTD,TWD,TZS,UAH,UGX,USD,UYU,UZS,VES,VND,VUV,WST,XAF,XCD,XOF,XPF,YER,ZAR,ZMW,ZWL" }
google_pay = { country = "AL, DZ, AS, AO, AG, AR, AU, AZ, BH, BR, BG, CA, CL, CO, CZ, DK, DO, EG, HK, HU, ID, IL, JP, JO, KZ, KE, KW, LB, MY, MX, OM, PK, PA, PE, PH, PL, QA, RO, SA, SG, ZA, LK, SE, TW, TH, TR, UA, AE, UY, VN, AT, BE, HR, EE, FI, FR, DE, GR, IE, IT, LV, LT, LU, NL, PL, PT, SK, ES, SE, RO, BG", currency = "ALL, DZD, USD, AOA, XCD, ARS, AUD, EUR, AZN, BHD, BRL, BGN, CAD, CLP, COP, CZK, DKK, DOP, EGP, HKD, HUF, INR, IDR, ILS, JPY, JOD, KZT, KES, KWD, LBP, MYR, MXN, NZD, NOK, OMR, PKR, PAB, PEN, PHP, PLN, QAR, RON, SAR, SGD, ZAR, LKR, SEK, CHF, TWD, THB, TRY, UAH, AED, GBP, UYU, VND" }
paypal = { currency = "AUD,BRL,CAD,CZK,DKK,EUR,HKD,HUF,JPY,MYR,MXN,NOK,NZD,PHP,PLN,GBP,RUB,SGD,SEK,CHF,THB,USD" }
klarna = { currency = "EUR, DKK, NOK, PLN, SEK, CHF, GBP, USD, CZK" }
trustly = {currency="DKK, EUR, GBP, NOK, PLN, SEK" }
blik = { country="PL" , currency = "PLN" }
atome = { country = "SG, MY" , currency = "SGD, MYR" }

#tokenization configuration which describe token lifetime and payment method for specific connector
[tokenization]
stripe = { long_lived_token = false, payment_method = "wallet", payment_method_type = { type = "disable_only", list = "google_pay" } }
checkout = { long_lived_token = false, payment_method = "wallet", apple_pay_pre_decrypt_flow = "network_tokenization" }
mollie = { long_lived_token = false, payment_method = "card" }
braintree = { long_lived_token = false, payment_method = "card" }
gocardless = { long_lived_token = true, payment_method = "bank_debit" }
billwerk = { long_lived_token = false, payment_method = "card" }
globalpay = { long_lived_token = false, payment_method = "card", flow = "mandates" }
dwolla = { long_lived_token = true, payment_method = "bank_debit" }

[connector_customer]
connector_list = "authorizedotnet,dwolla,facilitapay,gocardless,hyperswitch_vault,stax,stripe"
payout_connector_list = "nomupay,wise"

[dummy_connector]
enabled = true
payment_ttl = 172800
payment_duration = 1000
payment_tolerance = 100
payment_retrieve_duration = 500
payment_retrieve_tolerance = 100
payment_complete_duration = 500
payment_complete_tolerance = 100
refund_ttl = 172800
refund_duration = 1000
refund_tolerance = 100
refund_retrieve_duration = 500
refund_retrieve_tolerance = 100
authorize_ttl = 36000
assets_base_url = "https://app.hyperswitch.io/assets/TestProcessor/"
default_return_url = "https://app.hyperswitch.io/"
slack_invite_url = "https://join.slack.com/t/hyperswitch-io/shared_invite/zt-2awm23agh-p_G5xNpziv6yAiedTkkqLg"
discord_invite_url = "https://discord.gg/wJZ7DVW8mm"

[payouts]
payout_eligibility = true

[mandates.supported_payment_methods]
bank_debit.ach = { connector_list = "gocardless,adyen,stripe" }
bank_debit.becs = { connector_list = "gocardless,stripe,adyen" }
bank_debit.bacs = { connector_list = "stripe,gocardless" }
bank_debit.sepa = { connector_list = "gocardless,adyen,stripe,deutschebank" }
card.credit.connector_list = "stripe,adyen,authorizedotnet,cybersource,datatrans,globalpay,worldpay,multisafepay,nmi,nexinets,noon,bankofamerica,braintree,nuvei,payme,wellsfargo,bamboraapac,elavon,fiuu,nexixpay,novalnet,paybox,paypal,xendit,moneris,worldpayvantiv,payload"
card.debit.connector_list = "stripe,adyen,authorizedotnet,cybersource,datatrans,globalpay,worldpay,multisafepay,nmi,nexinets,noon,bankofamerica,braintree,nuvei,payme,wellsfargo,bamboraapac,elavon,fiuu,nexixpay,novalnet,paybox,paypal,xendit,moneris,worldpayvantiv,payload"
pay_later.klarna.connector_list = "adyen,aci"
wallet.apple_pay.connector_list = "stripe,adyen,cybersource,noon,bankofamerica,nexinets,novalnet,authorizedotnet"
wallet.samsung_pay.connector_list = "cybersource"
wallet.google_pay.connector_list = "stripe,adyen,cybersource,bankofamerica,noon,globalpay,multisafepay,novalnet,authorizedotnet"
wallet.paypal.connector_list = "adyen,globalpay,nexinets,novalnet,paypal,authorizedotnet"
wallet.momo.connector_list = "adyen"
wallet.kakao_pay.connector_list = "adyen"
wallet.go_pay.connector_list = "adyen"
wallet.gcash.connector_list = "adyen"
wallet.dana.connector_list = "adyen"
wallet.twint.connector_list = "adyen"
wallet.vipps.connector_list = "adyen"

bank_redirect.ideal.connector_list = "stripe,adyen,globalpay,multisafepay,nexinets,aci"
bank_redirect.sofort.connector_list = "globalpay,aci"
bank_redirect.giropay.connector_list = "globalpay,multisafepay,nexinets,aci"
bank_redirect.bancontact_card.connector_list = "adyen,stripe"
bank_redirect.trustly.connector_list = "adyen,aci"
bank_redirect.open_banking_uk.connector_list = "adyen"
bank_redirect.eps.connector_list = "globalpay,nexinets,aci"

[debit_routing_config]
supported_currencies = "USD"
supported_connectors = "adyen"

[debit_routing_config.connector_supported_debit_networks]
adyen = "Star,Pulse,Accel,Nyce"

[cors]
max_age = 30
origins = "http://localhost:8080"
allowed_methods = "GET,POST,PUT,DELETE"
wildcard_origin = false

[mandates.update_mandate_supported]
card.credit = { connector_list = "cybersource" }
card.debit = { connector_list = "cybersource" }

[network_transaction_id_supported_connectors]
connector_list = "adyen,archipel,cybersource,novalnet,stripe,worldpay,worldpayvantiv"

[analytics]
source = "sqlx"

[analytics.sqlx]
username = "db_user"
password = "db_pass"
host = "localhost"
port = 5432
dbname = "hyperswitch_db"
pool_size = 5
connection_timeout = 10

[kv_config]
ttl = 300 # 5 * 60 seconds

[frm]
enabled = true

[connector_onboarding.paypal]
client_id = ""
client_secret = ""
partner_id = ""

[unmasked_headers]
keys = "accept-language,user-agent,x-profile-id"

[multitenancy]
enabled = false
global_tenant = { tenant_id = "global", schema = "public", redis_key_prefix = "" }

[multitenancy.tenants.public]
base_url = "http://localhost:8080"
schema = "public"
accounts_schema = "public"
redis_key_prefix = ""
clickhouse_database = "default"

[multitenancy.tenants.public.user]
control_center_url = "http://localhost:9000"

[email]
sender_email = "example@example.com"
aws_region = ""
allowed_unverified_days = 1
active_email_client = "NO_EMAIL_CLIENT"
recon_recipient_email = "recon@example.com"
prod_intent_recipient_email = "business@example.com"

[email.aws_ses]
email_role_arn = ""
sts_role_session_name = ""

[temp_locker_enable_config]
paybox = { payment_method = "card" }
redsys = { payment_method = "card" }
barclaycard = { payment_method = "card" }

[billing_connectors_payment_sync]
billing_connectors_which_require_payment_sync = "stripebilling, recurly"
[billing_connectors_invoice_sync]
billing_connectors_which_requires_invoice_sync_call = "recurly"

[chat]
enabled = false
hyperswitch_ai_host = "http://0.0.0.0:8000"

<<<<<<< HEAD
=======


>>>>>>> ce0159b6
[revenue_recovery.card_config.amex]
max_retries_per_day = 20
max_retry_count_for_thirty_day = 20

[revenue_recovery.card_config.mastercard]
max_retries_per_day = 10
max_retry_count_for_thirty_day = 35

[revenue_recovery.card_config.visa]
max_retries_per_day = 20
max_retry_count_for_thirty_day = 20

[revenue_recovery.card_config.discover]
max_retries_per_day = 20
max_retry_count_for_thirty_day = 20<|MERGE_RESOLUTION|>--- conflicted
+++ resolved
@@ -788,11 +788,8 @@
 enabled = false
 hyperswitch_ai_host = "http://0.0.0.0:8000"
 
-<<<<<<< HEAD
-=======
-
-
->>>>>>> ce0159b6
+
+
 [revenue_recovery.card_config.amex]
 max_retries_per_day = 20
 max_retry_count_for_thirty_day = 20
