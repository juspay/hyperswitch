--- conflicted
+++ resolved
@@ -235,7 +235,6 @@
 bank_debit.becs = { connector_list = "gocardless"}
 bank_debit.sepa = { connector_list = "gocardless"}
 
-<<<<<<< HEAD
 [analytics]
 source = "sqlx"
 
@@ -247,7 +246,6 @@
 dbname = "hyperswitch_db"
 pool_size = 5
 connection_timeout = 10
-=======
+
 [kv_config]
-ttl = 300 # 5 * 60 seconds
->>>>>>> 9d9fc2a8
+ttl = 300 # 5 * 60 seconds