[log.file]
enabled = false

[log.console]
enabled = false

[log.telemetry]
traces_enabled = true
metrics_enabled = true
ignore_errors = false

[key_manager]
url = "http://localhost:5000"

[master_database]
username = "postgres"
password = "postgres"
host = "db"
port = 5432
dbname = "loadtest_router"
pool_size = 20
connection_timeout = 10

[server]
host = "0.0.0.0"

[redis]
host = "redis-queue"

[secrets]
admin_api_key = "test_admin"
jwt_secret = "secret"

[user]
password_validity_in_days = 90
two_factor_auth_expiry_in_secs = 300
totp_issuer_name = "Hyperswitch"
force_two_factor_auth = false
force_cookies = true

[locker]
host = ""
host_rs = ""
mock_locker = true
basilisk_host = ""
locker_enabled = true
ttl_for_storage_in_secs = 220752000

[forex_api]
api_key = ""
fallback_api_key = ""
data_expiration_delay_in_seconds = 21600
redis_lock_timeout_in_seconds = 100
redis_ttl_in_seconds = 172800

[eph_key]
validity = 1

[refund]
max_attempts = 10
max_age = 365

[jwekey]
vault_encryption_key = ""
rust_locker_encryption_key = ""
vault_private_key = ""

[webhooks]
outgoing_enabled = true
redis_lock_expiry_seconds = 180

[api_keys]
hash_key = "0123456789abcdef0123456789abcdef0123456789abcdef0123456789abcdef"

[connectors]
aci.base_url = "https://eu-test.oppwa.com/"
adyen.base_url = "https://checkout-test.adyen.com/"
adyenplatform.base_url = "https://balanceplatform-api-test.adyen.com/"
affirm.base_url = "https://sandbox.affirm.com/api"
adyen.payout_base_url = "https://pal-test.adyen.com/"
adyen.dispute_base_url = "https://ca-test.adyen.com/"
airwallex.base_url = "https://api-demo.airwallex.com/"
amazonpay.base_url = "https://pay-api.amazon.com/v2"
applepay.base_url = "https://apple-pay-gateway.apple.com/"
archipel.base_url = "https://{{merchant_endpoint_prefix}}/ArchiPEL/Transaction/v1"
authipay.base_url = "https://prod.emea.api.fiservapps.com/sandbox/ipp/payments-gateway/v2/"
authorizedotnet.base_url = "https://apitest.authorize.net/xml/v1/request.api"
bambora.base_url = "https://api.na.bambora.com"
bamboraapac.base_url = "https://demo.ippayments.com.au/interface/api"
bankofamerica.base_url = "https://apitest.merchant-services.bankofamerica.com/"
barclaycard.base_url = "https://api.smartpayfuse-test.barclaycard/"
billwerk.base_url = "https://api.reepay.com/"
billwerk.secondary_base_url = "https://card.reepay.com/"
bitpay.base_url = "https://test.bitpay.com"
blackhawknetwork.base_url = "https://api-sandbox.blackhawknetwork.com/"
bluecode.base_url = "https://dev.eorder.reloadhero.com/"
bluesnap.base_url = "https://sandbox.bluesnap.com/"
bluesnap.secondary_base_url = "https://sandpay.bluesnap.com/"
boku.base_url = "https://country-api4-stage.boku.com"
braintree.base_url = "https://payments.sandbox.braintree-api.com/graphql"
breadpay.base_url = "https://api-sandbox.getbread.com"
cashtocode.base_url = "https://cluster05.api-test.cashtocode.com"
celero.base_url = "https://sandbox.gotnpgateway.com"
chargebee.base_url = "https://$.chargebee.com/api/"
checkbook.base_url = "https://api.sandbox.checkbook.io"
checkout.base_url = "https://api.sandbox.checkout.com/"
coinbase.base_url = "https://api.commerce.coinbase.com"
coingate.base_url = "https://api-sandbox.coingate.com"
cryptopay.base_url = "https://business-sandbox.cryptopay.me"
cybersource.base_url = "https://apitest.cybersource.com/"
datatrans.base_url = "https://api.sandbox.datatrans.com/"
datatrans.secondary_base_url = "https://pay.sandbox.datatrans.com/"
deutschebank.base_url = "https://testmerch.directpos.de/rest-api"
digitalvirgo.base_url = "https://dcb-integration-service-sandbox-external.staging.digitalvirgo.pl"
dlocal.base_url = "https://sandbox.dlocal.com/"
dummyconnector.base_url = "http://localhost:8080/dummy-connector"
dwolla.base_url = "https://api-sandbox.dwolla.com"
ebanx.base_url = "https://sandbox.ebanxpay.com/"
elavon.base_url = "https://api.demo.convergepay.com/VirtualMerchantDemo/"
facilitapay.base_url = "https://sandbox-api.facilitapay.com/api/v1"
fiserv.base_url = "https://cert.api.fiservapps.com/"
fiservemea.base_url = "https://prod.emea.api.fiservapps.com/sandbox"
fiuu.base_url = "https://sandbox.merchant.razer.com/"
flexiti.base_url = "https://onlineapi.flexiti.fi/flexiti/online-api/"
fiuu.secondary_base_url = "https://sandbox.merchant.razer.com/"
fiuu.third_base_url = "https://api.merchant.razer.com/"
forte.base_url = "https://sandbox.forte.net/api/v3"
getnet.base_url = "https://api-test.getneteurope.com/engine/rest"
globalpay.base_url = "https://apis.sandbox.globalpay.com/ucp/"
globepay.base_url = "https://pay.globepay.co/"
gocardless.base_url = "https://api-sandbox.gocardless.com"
gpayments.base_url = "https://{{merchant_endpoint_prefix}}-test.api.as1.gpayments.net"
helcim.base_url = "https://api.helcim.com/"
hipay.base_url = "https://stage-secure-gateway.hipay-tpp.com/rest/"
hyperswitch_vault.base_url = "http://localhost:8080"
hyperwallet.base_url = "https://uat-api.paylution.com"
hipay.secondary_base_url = "https://stage-secure2-vault.hipay-tpp.com/rest/"
hipay.third_base_url = "https://stage-api-gateway.hipay.com/"
iatapay.base_url = "https://sandbox.iata-pay.iata.org/api/v1"
inespay.base_url = "https://apiflow.inespay.com/san/v21"
itaubank.base_url = "https://sandbox.devportal.itau.com.br/"
jpmorgan.base_url = "https://api-mock.payments.jpmorgan.com/api/v2"
juspaythreedsserver.base_url = "http://localhost:8000"
katapult.base_url = "https://sandbox.katapult.com/api/v3"
jpmorgan.secondary_base_url = "https://id.payments.jpmorgan.com"
klarna.base_url = "https://api{{klarna_region}}.playground.klarna.com/"
mifinity.base_url = "https://demo.mifinity.com/"
mollie.base_url = "https://api.mollie.com/v2/"
moneris.base_url = "https://api.sb.moneris.io"
mpgs.base_url = "https://test-gateway.mastercard.com"
mollie.secondary_base_url = "https://api.cc.mollie.com/v1/"
multisafepay.base_url = "https://testapi.multisafepay.com/"
netcetera.base_url = "https://{{merchant_endpoint_prefix}}.3ds-server.prev.netcetera-cloud-payment.ch"
nexinets.base_url = "https://apitest.payengine.de/v1"
nexixpay.base_url = "https://xpaysandbox.nexigroup.com/api/phoenix-0.0/psp/api/v1"
nmi.base_url = "https://secure.nmi.com/"
nomupay.base_url = "https://payout-api.sandbox.nomupay.com"
noon.base_url = "https://api-test.noonpayments.com/"
nordea.base_url = "https://api.nordeaopenbanking.com"
noon.key_mode = "Test"
novalnet.base_url = "https://payport.novalnet.de/v2"
nuvei.base_url = "https://ppp-test.nuvei.com/"
opayo.base_url = "https://pi-test.sagepay.com/"
opennode.base_url = "https://dev-api.opennode.com"
paybox.base_url = "https://preprod-ppps.paybox.com/PPPS.php"
paybox.secondary_base_url = "https://preprod-tpeweb.paybox.com/"
payeezy.base_url = "https://api-cert.payeezy.com/"
payload.base_url = "https://api.payload.com"
payme.base_url = "https://sandbox.payme.io/"
payone.base_url = "https://payment.preprod.payone.com/"
paypal.base_url = "https://api-m.sandbox.paypal.com/"
paystack.base_url = "https://api.paystack.co"
paytm.base_url = "https://securegw-stage.paytm.in/"
payu.base_url = "https://secure.snd.payu.com/"
phonepe.base_url = "https://api.phonepe.com/apis/hermes/"
placetopay.base_url = "https://test.placetopay.com/rest/gateway"
plaid.base_url = "https://sandbox.plaid.com"
powertranz.base_url = "https://staging.ptranz.com/api/"
prophetpay.base_url = "https://ccm-thirdparty.cps.golf/"
rapyd.base_url = "https://sandboxapi.rapyd.net"
razorpay.base_url = "https://api.razorpay.com/"
recurly.base_url = "https://v3.recurly.com"
redsys.base_url = "https://sis-t.redsys.es:25443"
riskified.base_url = "https://sandbox.riskified.com/api"
santander.base_url = "https://pix.santander.com.br/api/v1/sandbox/"
shift4.base_url = "https://api.shift4.com/"
sift.base_url = "https://api.sift.com/v205"
silverflow.base_url = "https://api-sbx.silverflow.co/v1"
signifyd.base_url = "https://api.signifyd.com/"
square.base_url = "https://connect.squareupsandbox.com/"
square.secondary_base_url = "https://pci-connect.squareupsandbox.com/"
stax.base_url = "https://apiprod.fattlabs.com/"
stripe.base_url = "https://api.stripe.com/"
stripebilling.base_url = "https://api.stripe.com/"
taxjar.base_url = "https://api.sandbox.taxjar.com/v2/"
threedsecureio.base_url = "https://service.sandbox.3dsecure.io"
thunes.base_url = "https://api.limonetikqualif.com/"
tokenio.base_url = "https://api.sandbox.token.io"
stripe.base_url_file_upload = "https://files.stripe.com/"
trustpay.base_url = "https://test-tpgw.trustpay.eu/"
trustpayments.base_url = "https://webservices.securetrading.net/"
trustpay.base_url_bank_redirects = "https://aapi.trustpay.eu/"
tsys.base_url = "https://stagegw.transnox.com/"
unified_authentication_service.base_url = "http://localhost:8000"
vgs.base_url = "https://sandbox.vault-api.verygoodvault.com"
volt.base_url = "https://api.sandbox.volt.io/"
wellsfargo.base_url = "https://apitest.cybersource.com/"
wellsfargopayout.base_url = "https://api-sandbox.wellsfargo.com/"
worldline.base_url = "https://eu.sandbox.api-ingenico.com/"
worldpay.base_url = "https://try.access.worldpay.com/"
worldpayvantiv.base_url = "https://transact.vantivprelive.com/vap/communicator/online"
worldpayvantiv.secondary_base_url = "https://onlinessr.vantivprelive.com"
worldpayvantiv.third_base_url = "https://services.vantivprelive.com"
worldpayxml.base_url = "https://secure-test.worldpay.com/jsp/merchant/xml/paymentService.jsp"
xendit.base_url = "https://api.xendit.co"
wise.base_url = "https://api.sandbox.transferwise.tech/"
zen.base_url = "https://api.zen-test.com/"
zen.secondary_base_url = "https://secure.zen-test.com/"
zsl.base_url = "https://api.sitoffalb.net/"

[pm_filters.default]
apple_pay = { country = "AU,CN,HK,JP,MO,MY,NZ,SG,TW,AM,AT,AZ,BY,BE,BG,HR,CY,CZ,DK,EE,FO,FI,FR,GE,DE,GR,GL,GG,HU,IS,IE,IM,IT,KZ,JE,LV,LI,LT,LU,MT,MD,MC,ME,NL,NO,PL,PT,RO,SM,RS,SK,SI,ES,SE,CH,UA,GB,AR,CO,CR,BR,MX,PE,BH,IL,JO,KW,PS,QA,SA,AE,CA,UM,US,KR,VN,MA,ZA,VA,CL,SV,GT,HN,PA", currency = "AED,AUD,CHF,CAD,EUR,GBP,HKD,SGD,USD" }

[connectors.supported]
wallets = ["klarna", "mifinity", "braintree", "applepay"]
rewards = ["cashtocode", "zen"]
cards = [
    "aci",
    "adyen",
    "adyenplatform",
    "airwallex",
    "amazonpay",
    "archipel",
    "authipay",
    "authorizedotnet",
    "bambora",
    "bamboraapac",
    "bankofamerica",
    "barclaycard",
    "billwerk",
    "bitpay",
    "bluesnap",
    "boku",
    "braintree",
    "celero",
    "checkbook",
    "checkout",
    "coinbase",
    "coingate",
    "cryptopay",
    "ctp_visa",
    "custombilling",
    "cybersource",
    "datatrans",
    "deutschebank",
    "digitalvirgo",
    "dlocal",
    "dummyconnector",
    "dwolla",
    "ebanx",
    "elavon",
    "facilitapay",
    "fiserv",
    "fiservemea",
    "fiuu",
    "forte",
    "getnet",
    "globalpay",
    "globepay",
    "gocardless",
    "gpayments",
    "helcim",
    "hipay",
    "hyperswitch_vault",
    "iatapay",
    "inespay",
    "itaubank",
    "jpmorgan",
    "juspaythreedsserver",
    "mollie",
    "moneris",
    "multisafepay",
    "netcetera",
    "nexinets",
    "nexixpay",
    "nmi",
    "noon",
    "nordea",
    "novalnet",
    "nuvei",
    "opayo",
    "opennode",
    "paybox",
    "payeezy",
    "payload",
    "payme",
    "payone",
    "paypal",
    "paystack",
    "payu",
    "placetopay",
    "plaid",
    "powertranz",
    "prophetpay",
    "redsys",
    "santander",
    "shift4",
    "silverflow",
    "square",
    "stax",
    "stripe",
    "stripebilling",
    "taxjar",
    "threedsecureio",
    "thunes",
    "tokenio",
    "trustpay",
    "tsys",
    "unified_authentication_service",
    "vgs",
    "volt",
    "wellsfargo",
    "wellsfargopayout",
    "wise",
    "worldline",
    "worldpay",
    "worldpayvantiv",
    "worldpayxml",
    "xendit",
    "zen",
    "zsl",
]

[pm_filters.checkout]
debit = { country = "AT,BE,BG,HR,CY,CZ,DK,EE,FI,FR,DE,GR,HU,IS,IE,IT,LV,LI,LT,LU,MT,NL,NO,PL,PT,RO,SK,SI,ES,SE,CH,GB,US,AU,HK,SG,SA,AE,BH,MX,AR,CL,CO,PE", currency = "AED,AFN,ALL,AMD,ANG,AOA,AUD,AWG,AZN,BAM,BBD,BDT,BGN,BHD,BIF,BMD,BND,BOB,BRL,BSD,BTN,BWP,BYN,BZD,CAD,CDF,CHF,CLP,CNY,COP,CRC,CUP,CVE,CZK,DJF,DKK,DOP,DZD,EGP,ERN,ETB,EUR,FJD,FKP,GBP,GEL,GHS,GIP,GMD,GNF,GTQ,GYD,HKD,HNL,HRK,HTG,HUF,IDR,ILS,INR,IQD,IRR,ISK,JMD,JOD,JPY,KES,KGS,KHR,KMF,KRW,KWD,KYD,KZT,LAK,LBP,LKR,LRD,LSL,LYD,MAD,MDL,MGA,MKD,MMK,MNT,MOP,MRU,MUR,MVR,MWK,MXN,MYR,MZN,NAD,NGN,NIO,NOK,NPR,NZD,OMR,PAB,PEN,PGK,PHP,PKR,PLN,PYG,QAR,RON,RSD,RUB,RWF,SAR,SBD,SCR,SDG,SEK,SGD,SHP,SLE,SLL,SOS,SRD,SSP,STN,SYP,SZL,THB,TJS,TMT,TND,TOP,TRY,TTD,TWD,TZS,UAH,UGX,USD,UYU,UZS,VES,VND,VUV,WST,XAF,XCD,XOF,XPF,YER,ZAR,ZMW,ZWL" }
credit = { country = "AT,BE,BG,HR,CY,CZ,DK,EE,FI,FR,DE,GR,HU,IS,IE,IT,LV,LI,LT,LU,MT,NL,NO,PL,PT,RO,SK,SI,ES,SE,CH,GB,US,AU,HK,SG,SA,AE,BH,MX,AR,CL,CO,PE", currency = "AED,AFN,ALL,AMD,ANG,AOA,AUD,AWG,AZN,BAM,BBD,BDT,BGN,BHD,BIF,BMD,BND,BOB,BRL,BSD,BTN,BWP,BYN,BZD,CAD,CDF,CHF,CLP,CNY,COP,CRC,CUP,CVE,CZK,DJF,DKK,DOP,DZD,EGP,ERN,ETB,EUR,FJD,FKP,GBP,GEL,GHS,GIP,GMD,GNF,GTQ,GYD,HKD,HNL,HRK,HTG,HUF,IDR,ILS,INR,IQD,IRR,ISK,JMD,JOD,JPY,KES,KGS,KHR,KMF,KRW,KWD,KYD,KZT,LAK,LBP,LKR,LRD,LSL,LYD,MAD,MDL,MGA,MKD,MMK,MNT,MOP,MRU,MUR,MVR,MWK,MXN,MYR,MZN,NAD,NGN,NIO,NOK,NPR,NZD,OMR,PAB,PEN,PGK,PHP,PKR,PLN,PYG,QAR,RON,RSD,RUB,RWF,SAR,SBD,SCR,SDG,SEK,SGD,SHP,SLE,SLL,SOS,SRD,SSP,STN,SYP,SZL,THB,TJS,TMT,TND,TOP,TRY,TTD,TWD,TZS,UAH,UGX,USD,UYU,UZS,VES,VND,VUV,WST,XAF,XCD,XOF,XPF,YER,ZAR,ZMW,ZWL" }
google_pay = { country = "AL, DZ, AS, AO, AG, AR, AU, AT, AZ, BH, BY, BE, BR, CA, BG, CL, CO, HR, DK, DO, EE, EG, FI, FR, DE, GR, HK, HU, IN, ID, IE, IL, IT, JP, JO, KZ, KE, KW, LV, LB, LT, LU, MY, MX, NL, NZ, NO, OM, PK, PA, PE, PH, PL, PT, QA, RO, SA, SG, SK, ZA, ES, LK, SE, CH, TH, TW, TR, UA, AE, US, UY, VN", currency = "AED, ALL, AOA, AUD, AZN, BGN, BHD, BRL, CAD, CHF, CLP, COP, CZK, DKK, DOP, DZD, EGP, EUR, GBP, HKD, HUF, IDR, ILS, INR, JPY, KES, KWD, KZT, LKR, MXN, MYR, NOK, NZD, OMR, PAB, PEN, PHP, PKR, PLN, QAR, RON, SAR, SEK, SGD, THB, TRY, TWD, UAH, USD, UYU, VND, XCD, ZAR" }
apple_pay = { country = "AM, AT, AZ, BY, BE, BG, HR, CY, DK, EE, FO, FI, FR, GE, DE, GR, GL, GG, HU, IS, IE, IM, IT, KZ, JE, LV, LI, LT, LU, MT, MD, MC, ME, NL, NO, PL, PT, RO, SM, RS, SK, SI, ES, SE, CH, UA, GB, VA, AU , HK, JP , MY , MN, NZ, SG, TW, VN, EG , MA, ZA, AR, BR, CL, CO, CR, DO, EC, SV, GT, HN, MX, PA, PY, PE, UY, BH, IL, JO, KW, OM,QA, SA, AE, CA", currency = "EGP, MAD, ZAR, AUD, CNY, HKD, JPY, MOP, MYR, MNT, NZD, SGD, KRW, TWD, VND, AMD, EUR, BGN, CZK, DKK, GEL, GBP, HUF, ISK, KZT, CHF, MDL, NOK, PLN, RON, RSD, SEK, UAH, BRL, COP, CRC, DOP, GTQ, HNL, MXN, PAB, PYG, PEN, BSD, UYU, BHD, ILS, JOD, KWD, OMR, QAR, SAR, AED, CAD, USD" }

[pm_filters.cybersource]
credit = { currency = "USD,GBP,EUR,PLN,SEK,XOF" }
debit = { currency = "USD,GBP,EUR,PLN,SEK,XOF" }
apple_pay = { currency = "ARS, CAD, CLP, COP, CNY, EUR, HKD, KWD, MYR, MXN, NZD, PEN, QAR, SAR, SGD, ZAR, UAH, GBP, AED, USD, PLN, SEK" }
google_pay = { currency = "ARS, AUD, CAD, CLP, COP, EUR, HKD, INR, KWD, MYR, MXN, NZD, PEN, QAR, SAR, SGD, ZAR, UAH, AED, GBP, USD, PLN, SEK" }
samsung_pay = { currency = "USD,GBP,EUR,SEK" }
paze = { currency = "USD,SEK" }

[pm_filters.dlocal]
credit = { country = "AR,BD,BO,BR,CM,CL,CN,CO,CR,DO,EC,SV,EG,GH,GT,HN,IN,ID,CI,JP,KE,MY,MX,MA,NI,NG,PK,PA,PY,PE,PH,RW,SA,SN,ZA,TZ,TH,TR,UG,UY,VN,ZM", currency = "ARS,BDT,BOB,BRL,XAF,CLP,CNY,COP,CRC,DOP,USD,EGP,GHS,GTQ,HNL,INR,IDR,XOF,JPY,KES,MYR,MXN,MAD,NIO,NGN,PKR,PYG,PEN,PHP,RWF,SAR,XOF,ZAR,TZS,THB,TRY,UGX,UYU,VND,ZMW" }
debit = { country = "AR,BD,BO,BR,CM,CL,CN,CO,CR,DO,EC,SV,EG,GH,GT,HN,IN,ID,CI,JP,KE,MY,MX,MA,NI,NG,PK,PA,PY,PE,PH,RW,SA,SN,ZA,TZ,TH,TR,UG,UY,VN,ZM", currency = "ARS,BDT,BOB,BRL,XAF,CLP,CNY,COP,CRC,DOP,USD,EGP,GHS,GTQ,HNL,INR,IDR,XOF,JPY,KES,MYR,MXN,MAD,NIO,NGN,PKR,PYG,PEN,PHP,RWF,SAR,XOF,ZAR,TZS,THB,TRY,UGX,UYU,VND,ZMW" }

[pm_filters.mollie]
credit = { not_available_flows = { capture_method = "manual" } }
debit = { not_available_flows = { capture_method = "manual" } }
eps = { country = "AT", currency = "EUR" }
ideal = { country = "NL", currency = "EUR" }
przelewy24 = { country = "PL", currency = "PLN,EUR" }

[pm_filters.mifinity]
mifinity = { country = "BR,CN,SG,MY,DE,CH,DK,GB,ES,AD,GI,FI,FR,GR,HR,IT,JP,MX,AR,CO,CL,PE,VE,UY,PY,BO,EC,GT,HN,SV,NI,CR,PA,DO,CU,PR,NL,NO,PL,PT,SE,RU,TR,TW,HK,MO,AX,AL,DZ,AS,AO,AI,AG,AM,AW,AU,AT,AZ,BS,BH,BD,BB,BE,BZ,BJ,BM,BT,BQ,BA,BW,IO,BN,BG,BF,BI,KH,CM,CA,CV,KY,CF,TD,CX,CC,KM,CG,CK,CI,CW,CY,CZ,DJ,DM,EG,GQ,ER,EE,ET,FK,FO,FJ,GF,PF,TF,GA,GM,GE,GH,GL,GD,GP,GU,GG,GN,GW,GY,HT,HM,VA,IS,IN,ID,IE,IM,IL,JE,JO,KZ,KE,KI,KW,KG,LA,LV,LB,LS,LI,LT,LU,MK,MG,MW,MV,ML,MT,MH,MQ,MR,MU,YT,FM,MD,MC,MN,ME,MS,MA,MZ,NA,NR,NP,NC,NZ,NE,NG,NU,NF,MP,OM,PK,PW,PS,PG,PH,PN,QA,RE,RO,RW,BL,SH,KN,LC,MF,PM,VC,WS,SM,ST,SA,SN,RS,SC,SL,SX,SK,SI,SB,SO,ZA,GS,KR,LK,SR,SJ,SZ,TH,TL,TG,TK,TO,TT,TN,TM,TC,TV,UG,UA,AE,UZ,VU,VN,VG,VI,WF,EH,ZM", currency = "AUD,CAD,CHF,CNY,CZK,DKK,EUR,GBP,INR,JPY,NOK,NZD,PLN,RUB,SEK,ZAR,USD,EGP,UYU,UZS" }

[pm_filters.globepay]
ali_pay = { country = "GB", currency = "GBP,CNY" }
we_chat_pay = { country = "GB", currency = "GBP,CNY" }


[pm_filters.itaubank]
pix = { country = "BR", currency = "BRL" }

[pm_filters.nexinets]
credit = { country = "DE", currency = "EUR" }
debit = { country = "DE", currency = "EUR" }
ideal = { country = "DE", currency = "EUR" }
giropay = { country = "DE", currency = "EUR" }
sofort = { country = "DE", currency = "EUR" }
eps = { country = "DE", currency = "EUR" }
apple_pay = { country = "DE", currency = "EUR" }
paypal = { country = "DE", currency = "EUR" }


[pm_filters.nuvei]
credit = { country = "AU,CA,GB,IN,JP,NZ,PH,SG,TH,US",currency = "AED,AMD,ARS,AUD,AZN,BAM,BDT,BGN,BHD,BMD,BND,BRL,BYN,CAD,CHF,CLP,CNY,COP,CRC,CZK,DKK,DOP,DZD,EGP,EUR,GBP,GEL,GHS,GTQ,HKD,HUF,IDR,INR,IQD,ISK,JOD,JPY,KES,KGS,KRW,KWD,KYD,KZT,LBP,LKR,MAD,MDL,MKD,MMK,MNT,MUR,MWK,MXN,MYR,MZN,NAD,NGN,NOK,NZD,OMR,PEN,PHP,PKR,PLN,PYG,QAR,RON,RSD,RUB,SAR,SEK,SGD,SOS,THB,TND,TOP,TRY,TTD,TWD,UAH,UGX,USD,UYU,UZS,VND,XAF,YER,ZAR" }
debit = { country = "AU,CA,GB,IN,JP,NZ,PH,SG,TH,US",currency = "AED,AMD,ARS,AUD,AZN,BAM,BDT,BGN,BHD,BMD,BND,BRL,BYN,CAD,CHF,CLP,CNY,COP,CRC,CZK,DKK,DOP,DZD,EGP,EUR,GBP,GEL,GHS,GTQ,HKD,HUF,IDR,INR,IQD,ISK,JOD,JPY,KES,KGS,KRW,KWD,KYD,KZT,LBP,LKR,MAD,MDL,MKD,MMK,MNT,MUR,MWK,MXN,MYR,MZN,NAD,NGN,NOK,NZD,OMR,PEN,PHP,PKR,PLN,PYG,QAR,RON,RSD,RUB,SAR,SEK,SGD,SOS,THB,TND,TOP,TRY,TTD,TWD,UAH,UGX,USD,UYU,UZS,VND,XAF,YER,ZAR" }
klarna = { country = "AU,CA,GB,IN,JP,NZ,PH,SG,TH,US",currency = "AED,AMD,ARS,AUD,AZN,BAM,BDT,BGN,BHD,BMD,BND,BRL,BYN,CAD,CHF,CLP,CNY,COP,CRC,CZK,DKK,DOP,DZD,EGP,EUR,GBP,GEL,GHS,GTQ,HKD,HUF,IDR,INR,IQD,ISK,JOD,JPY,KES,KGS,KRW,KWD,KYD,KZT,LBP,LKR,MAD,MDL,MKD,MMK,MNT,MUR,MWK,MXN,MYR,MZN,NAD,NGN,NOK,NZD,OMR,PEN,PHP,PKR,PLN,PYG,QAR,RON,RSD,RUB,SAR,SEK,SGD,SOS,THB,TND,TOP,TRY,TTD,TWD,UAH,UGX,USD,UYU,UZS,VND,XAF,YER,ZAR" }
afterpay_clearpay = { country = "AU,CA,GB,IN,JP,NZ,PH,SG,TH,US",currency = "AED,AMD,ARS,AUD,AZN,BAM,BDT,BGN,BHD,BMD,BND,BRL,BYN,CAD,CHF,CLP,CNY,COP,CRC,CZK,DKK,DOP,DZD,EGP,EUR,GBP,GEL,GHS,GTQ,HKD,HUF,IDR,INR,IQD,ISK,JOD,JPY,KES,KGS,KRW,KWD,KYD,KZT,LBP,LKR,MAD,MDL,MKD,MMK,MNT,MUR,MWK,MXN,MYR,MZN,NAD,NGN,NOK,NZD,OMR,PEN,PHP,PKR,PLN,PYG,QAR,RON,RSD,RUB,SAR,SEK,SGD,SOS,THB,TND,TOP,TRY,TTD,TWD,UAH,UGX,USD,UYU,UZS,VND,XAF,YER,ZAR" }
ideal = { country = "AU,CA,GB,IN,JP,NZ,PH,SG,TH,US",currency = "AED,AMD,ARS,AUD,AZN,BAM,BDT,BGN,BHD,BMD,BND,BRL,BYN,CAD,CHF,CLP,CNY,COP,CRC,CZK,DKK,DOP,DZD,EGP,EUR,GBP,GEL,GHS,GTQ,HKD,HUF,IDR,INR,IQD,ISK,JOD,JPY,KES,KGS,KRW,KWD,KYD,KZT,LBP,LKR,MAD,MDL,MKD,MMK,MNT,MUR,MWK,MXN,MYR,MZN,NAD,NGN,NOK,NZD,OMR,PEN,PHP,PKR,PLN,PYG,QAR,RON,RSD,RUB,SAR,SEK,SGD,SOS,THB,TND,TOP,TRY,TTD,TWD,UAH,UGX,USD,UYU,UZS,VND,XAF,YER,ZAR" }
giropay = { country = "AU,CA,GB,IN,JP,NZ,PH,SG,TH,US",currency = "AED,AMD,ARS,AUD,AZN,BAM,BDT,BGN,BHD,BMD,BND,BRL,BYN,CAD,CHF,CLP,CNY,COP,CRC,CZK,DKK,DOP,DZD,EGP,EUR,GBP,GEL,GHS,GTQ,HKD,HUF,IDR,INR,IQD,ISK,JOD,JPY,KES,KGS,KRW,KWD,KYD,KZT,LBP,LKR,MAD,MDL,MKD,MMK,MNT,MUR,MWK,MXN,MYR,MZN,NAD,NGN,NOK,NZD,OMR,PEN,PHP,PKR,PLN,PYG,QAR,RON,RSD,RUB,SAR,SEK,SGD,SOS,THB,TND,TOP,TRY,TTD,TWD,UAH,UGX,USD,UYU,UZS,VND,XAF,YER,ZAR" }
sofort = { country = "AU,CA,GB,IN,JP,NZ,PH,SG,TH,US",currency = "AED,AMD,ARS,AUD,AZN,BAM,BDT,BGN,BHD,BMD,BND,BRL,BYN,CAD,CHF,CLP,CNY,COP,CRC,CZK,DKK,DOP,DZD,EGP,EUR,GBP,GEL,GHS,GTQ,HKD,HUF,IDR,INR,IQD,ISK,JOD,JPY,KES,KGS,KRW,KWD,KYD,KZT,LBP,LKR,MAD,MDL,MKD,MMK,MNT,MUR,MWK,MXN,MYR,MZN,NAD,NGN,NOK,NZD,OMR,PEN,PHP,PKR,PLN,PYG,QAR,RON,RSD,RUB,SAR,SEK,SGD,SOS,THB,TND,TOP,TRY,TTD,TWD,UAH,UGX,USD,UYU,UZS,VND,XAF,YER,ZAR" }
eps = { country = "AU,CA,GB,IN,JP,NZ,PH,SG,TH,US",currency = "AED,AMD,ARS,AUD,AZN,BAM,BDT,BGN,BHD,BMD,BND,BRL,BYN,CAD,CHF,CLP,CNY,COP,CRC,CZK,DKK,DOP,DZD,EGP,EUR,GBP,GEL,GHS,GTQ,HKD,HUF,IDR,INR,IQD,ISK,JOD,JPY,KES,KGS,KRW,KWD,KYD,KZT,LBP,LKR,MAD,MDL,MKD,MMK,MNT,MUR,MWK,MXN,MYR,MZN,NAD,NGN,NOK,NZD,OMR,PEN,PHP,PKR,PLN,PYG,QAR,RON,RSD,RUB,SAR,SEK,SGD,SOS,THB,TND,TOP,TRY,TTD,TWD,UAH,UGX,USD,UYU,UZS,VND,XAF,YER,ZAR" }
apple_pay = { country = "AU, HK, JP, NZ, SG, TW, AT, BY, BE, BG, HR, CY, CZ, DK, EE, FO, FI, FR, GE, DE, GR, GL, GG, HU, IS, IE, IM, IT, KZ, JE, LV, LI, LT, LU, MT, MC, NL, NO, PL, PT, RO, SM, SK, SI, ES, SE, CH, UA, GB, VA, BR, IL, SA, AE, CA, US",currency = "EGP, MAD, ZAR, AUD, CNY, HKD, JPY, MYR, MNT, NZD, SGD, KRW, TWD, VND, AMD, EUR, AZN, BYN, BGN, CZK, DKK, GEL, GBP, HUF, ISK, KZT, CHF, MDL, NOK, PLN, RON, RSD, SEK, CHF, UAH, GBP, ARS, BRL, CLP, COP, CRC, DOP, USD, GTQ, MXN, PYG, PEN, UYU, BHD, JOD, KWD, OMR, QAR, SAR, AED, CAD" }
google_pay = { country = "AL, DZ, AO, AG, AR, AU, AT, AZ, BH, BY, BE, BR, BG, CA, CL, CO, HR, CZ, DK, DO, EG, EE, FI, FR, DE, GR, HK, HU, IN, ID, IE, IL, IT, JP, JO, KZ, KE, KW, LV, LB, LT, LU, MY, MX, NL, NZ, NO, OM, PK, PA, PE, PH, PL, PT, QA, RO, RU, SA, SG, SK, ZA, ES, LK, SE, CH, TW, TH, TR, UA, AE, GB, UY, VN",currency = "ALL, DZD, USD, ARS, AUD, EUR, AZN, BHD, BYN, BRL, BGN, CAD, CLP, COP, CZK, DKK, DOP, HKD, HUF, INR, IDR, JPY, JOD, KZT, KES, KWD, LBP, MYR, MXN, NZD, NOK, OMR, PKR, PEN, PHP, PLN, QAR, RON, RUB, SAR, SGD, ZAR, LKR, SEK, CHF, TWD, THB, TRY, UAH, AED, GBP, UYU, VND" }
paypal = { country = "AU,CA,GB,IN,JP,NZ,PH,SG,TH,US",currency = "AED,AMD,ARS,AUD,AZN,BAM,BDT,BGN,BHD,BMD,BND,BRL,BYN,CAD,CHF,CLP,CNY,COP,CRC,CZK,DKK,DOP,DZD,EGP,EUR,GBP,GEL,GHS,GTQ,HKD,HUF,IDR,INR,IQD,ISK,JOD,JPY,KES,KGS,KRW,KWD,KYD,KZT,LBP,LKR,MAD,MDL,MKD,MMK,MNT,MUR,MWK,MXN,MYR,MZN,NAD,NGN,NOK,NZD,OMR,PEN,PHP,PKR,PLN,PYG,QAR,RON,RSD,RUB,SAR,SEK,SGD,SOS,THB,TND,TOP,TRY,TTD,TWD,UAH,UGX,USD,UYU,UZS,VND,XAF,YER,ZAR" }

[pm_filters.payload]
debit = { currency = "USD,CAD" }
credit = { currency = "USD,CAD" }

[pm_filters.prophetpay]
card_redirect = { country = "US", currency = "USD" }

[pm_filters.volt]
open_banking_uk = { country = "DE,GB,AT,BE,CY,EE,ES,FI,FR,GR,HR,IE,IT,LT,LU,LV,MT,NL,PT,SI,SK,BG,CZ,DK,HU,NO,PL,RO,SE,AU,BR", currency = "EUR,GBP,DKK,NOK,PLN,SEK,AUD,BRL" }

[pm_filters.trustpay]
instant_bank_transfer = { country = "CZ,SK,GB,AT,DE,IT", currency = "CZK, EUR, GBP" }
instant_bank_transfer_poland = { country = "PL", currency = "PLN" }
instant_bank_transfer_finland = { country = "FI", currency = "EUR" }
sepa = { country = "ES,SK,AT,NL,DE,BE,FR,FI,PT,IE,EE,LT,LV,IT,GB", currency = "EUR" }

[pm_filters.razorpay]
upi_collect = { country = "IN", currency = "INR" }

[pm_filters.phonepe]
upi_collect = { country = "IN", currency = "INR" }
upi_intent = { country = "IN", currency = "INR" }

[pm_filters.paytm]
upi_collect = { country = "IN", currency = "INR" }
upi_intent = { country = "IN", currency = "INR" }

[pm_filters.adyen]
boleto = { country = "BR", currency = "BRL" }
sofort = { country = "AT,BE,DE,ES,CH,NL", currency = "CHF,EUR" }
paypal = { country = "AU,NZ,CN,JP,HK,MY,TH,KR,PH,ID,AE,KW,BR,ES,GB,SE,NO,SK,AT,NL,DE,HU,CY,LU,CH,BE,FR,DK,FI,RO,HR,UA,MT,SI,GI,PT,IE,CZ,EE,LT,LV,IT,PL,IS,CA,US", currency = "AUD,BRL,CAD,CZK,DKK,EUR,HKD,HUF,INR,JPY,MYR,MXN,NZD,NOK,PHP,PLN,RUB,GBP,SGD,SEK,CHF,THB,USD" }
klarna = { country = "AU,AT,BE,CA,CZ,DK,FI,FR,DE,GR,IE,IT,NO,PL,PT,RO,ES,SE,CH,NL,GB,US", currency = "AUD,EUR,CAD,CZK,DKK,NOK,PLN,RON,SEK,CHF,GBP,USD" }
ideal = { country = "NL", currency = "EUR" }

[pm_filters.affirm]
affirm = { country = "CA,US", currency = "CAD,USD" }

[pm_filters.bambora]
credit = { country = "US,CA", currency = "USD" }
debit = { country = "US,CA", currency = "USD" }

[pm_filters.barclaycard]
credit = { currency = "USD,GBP,EUR,PLN,SEK" }
debit = { currency = "USD,GBP,EUR,PLN,SEK" }
google_pay = { currency = "ARS, AUD, CAD, CLP, COP, EUR, HKD, INR, KWD, MYR, MXN, NZD, PEN, QAR, SAR, SGD, ZAR, UAH, AED, GBP, USD, PLN, SEK" }

[pm_filters.nexixpay]
credit = { country = "AT,BE,CY,EE,FI,FR,DE,GR,IE,IT,LV,LT,LU,MT,NL,PT,SK,SI,ES,BG,HR,DK,GB,NO,PL,CZ,RO,SE,CH,HU,AU,BR,US", currency = "ARS,AUD,BHD,CAD,CLP,CNY,COP,HRK,CZK,DKK,HKD,HUF,INR,JPY,KZT,JOD,KRW,KWD,MYR,MXN,NGN,NOK,PHP,QAR,RUB,SAR,SGD,VND,ZAR,SEK,CHF,THB,AED,EGP,GBP,USD,TWD,BYN,RSD,AZN,RON,TRY,AOA,BGN,EUR,UAH,PLN,BRL" }
debit = { country = "AT,BE,CY,EE,FI,FR,DE,GR,IE,IT,LV,LT,LU,MT,NL,PT,SK,SI,ES,BG,HR,DK,GB,NO,PL,CZ,RO,SE,CH,HU,AU,BR,US", currency = "ARS,AUD,BHD,CAD,CLP,CNY,COP,HRK,CZK,DKK,HKD,HUF,INR,JPY,KZT,JOD,KRW,KWD,MYR,MXN,NGN,NOK,PHP,QAR,RUB,SAR,SGD,VND,ZAR,SEK,CHF,THB,AED,EGP,GBP,USD,TWD,BYN,RSD,AZN,RON,TRY,AOA,BGN,EUR,UAH,PLN,BRL" }

[pm_filters.square]
credit = { country = "AU,CA,FR,IE,JP,ES,GB,US", currency = "AED,AFN,ALL,AMD,ANG,AOA,ARS,AUD,AWG,AZN,BAM,BBD,BDT,BGN,BHD,BIF,BMD,BND,BOB,BRL,BSD,BTN,BWP,BZD,CAD,CDF,CHF,CLP,CNY,COP,CRC,CUP,CVE,CZK,DJF,DKK,DOP,DZD,EGP,ERN,ETB,EUR,FJD,FKP,GBP,GEL,GHS,GIP,GMD,GNF,GTQ,GYD,HKD,HNL,HRK,HTG,HUF,IDR,ILS,INR,IQD,IRR,ISK,JMD,JOD,JPY,KES,KGS,KHR,KMF,KPW,KRW,KWD,KYD,KZT,LAK,LBP,LKR,LRD,LSL,LYD,MAD,MDL,MGA,MKD,MMK,MNT,MOP,MUR,MVR,MWK,MXN,MYR,MZN,NAD,NGN,NIO,NOK,NPR,NZD,OMR,PAB,PEN,PGK,PHP,PKR,PLN,PYG,QAR,RON,RSD,RUB,RWF,SAR,SBD,SCR,SDG,SEK,SGD,SHP,SLE,SLL,SOS,SRD,SSP,SVC,SYP,SZL,THB,TJS,TMT,TND,TOP,TRY,TTD,TWD,TZS,UAH,UGX,USD,UYU,UZS,VND,VUV,WST,XAF,XCD,XOF,XPF,YER,ZAR,ZMW" }
debit = { country = "AU,CA,FR,IE,JP,ES,GB,US", currency = "AED,AFN,ALL,AMD,ANG,AOA,ARS,AUD,AWG,AZN,BAM,BBD,BDT,BGN,BHD,BIF,BMD,BND,BOB,BRL,BSD,BTN,BWP,BZD,CAD,CDF,CHF,CLP,CNY,COP,CRC,CUP,CVE,CZK,DJF,DKK,DOP,DZD,EGP,ERN,ETB,EUR,FJD,FKP,GBP,GEL,GHS,GIP,GMD,GNF,GTQ,GYD,HKD,HNL,HRK,HTG,HUF,IDR,ILS,INR,IQD,IRR,ISK,JMD,JOD,JPY,KES,KGS,KHR,KMF,KPW,KRW,KWD,KYD,KZT,LAK,LBP,LKR,LRD,LSL,LYD,MAD,MDL,MGA,MKD,MMK,MNT,MOP,MUR,MVR,MWK,MXN,MYR,MZN,NAD,NGN,NIO,NOK,NPR,NZD,OMR,PAB,PEN,PGK,PHP,PKR,PLN,PYG,QAR,RON,RSD,RUB,RWF,SAR,SBD,SCR,SDG,SEK,SGD,SHP,SLE,SLL,SOS,SRD,SSP,SVC,SYP,SZL,THB,TJS,TMT,TND,TOP,TRY,TTD,TWD,TZS,UAH,UGX,USD,UYU,UZS,VND,VUV,WST,XAF,XCD,XOF,XPF,YER,ZAR,ZMW" }

[pm_filters.iatapay]
upi_collect = { country = "IN", currency = "INR" }
upi_intent = { country = "IN", currency = "INR" }
ideal = { country = "NL", currency = "EUR" }
local_bank_redirect = { country = "AT,BE,EE,FI,FR,DE,IE,IT,LV,LT,LU,NL,PT,ES,GB,IN,HK,SG,TH,BR,MX,GH,VN,MY,PH,JO,AU,CO", currency = "EUR,GBP,INR,HKD,SGD,THB,BRL,MXN,GHS,VND,MYR,PHP,JOD,AUD,COP" }
duit_now = { country = "MY", currency = "MYR" }
fps = { country = "GB", currency = "GBP" }
prompt_pay = { country = "TH", currency = "THB" }
viet_qr = { country = "VN", currency = "VND" }

[pm_filters.coinbase]
crypto_currency = { country = "ZA,US,BR,CA,TR,SG,VN,GB,DE,FR,ES,PT,IT,NL,AU" }

[pm_filters.zen]
credit = { not_available_flows = { capture_method = "manual" } }
debit = { not_available_flows = { capture_method = "manual" } }
boleto = { country = "BR", currency = "BRL" }
efecty = { country = "CO", currency = "COP" }
multibanco = { country = "PT", currency = "EUR" }
pago_efectivo = { country = "PE", currency = "PEN" }
pse = { country = "CO", currency = "COP" }
pix = { country = "BR", currency = "BRL" }
red_compra = { country = "CL", currency = "CLP" }
red_pagos = { country = "UY", currency = "UYU" }

[pm_filters.facilitapay]
pix = { country = "BR", currency = "BRL" }

[pm_filters.globalpay]
credit = { country = "AF,AX,AL,DZ,AS,AD,AO,AI,AQ,AG,AR,AM,AW,AU,AT,AZ,BS,BH,BD,BB,BY,BE,BZ,BJ,BM,BT,BO,BQ,BA,BW,BV,BR,IO,BN,BG,BF,BI,KH,CM,CA,CV,KY,CF,TD,CL,CN,CX,CC,CO,KM,CG,CD,CK,CR,CI,HR,CU,CW,CY,CZ,DK,DJ,DM,DO,EC,EG,SV,GQ,ER,EE,SZ,ET,FK,FO,FJ,FI,FR,GF,PF,TF,GA,GM,GE,DE,GH,GI,GR,GL,GD,GP,GU,GT,GG,GN,GW,GY,HT,HM,VA,HN,HK,HU,IS,IN,ID,IR,IQ,IE,IM,IL,IT,JM,JP,JE,JO,KZ,KE,KI,KP,KR,KW,KG,LA,LV,LB,LS,LR,LY,LI,LT,LU,MO,MK,MG,MW,MY,MV,ML,MT,MH,MQ,MR,MU,YT,MX,FM,MD,MC,MN,ME,MS,MA,MZ,MM,NA,NR,NP,NL,NC,NZ,NI,NE,NG,NU,NF,MP,NO,OM,PK,PW,PS,PA,PG,PY,PE,PH,PN,PL,PT,PR,QA,RE,RO,RU,RW,BL,SH,KN,LC,MF,PM,VC,WS,SM,ST,SA,SN,RS,SC,SL,SG,SX,SK,SI,SB,SO,ZA,GS,SS,ES,LK,SD,SR,SJ,SE,CH,SY,TW,TJ,TZ,TH,TL,TG,TK,TO,TT,TN,TR,TM,TC,TV,UG,UA,AE,GB,US,UM,UY,UZ,VU,VE,VN,VG,VI,WF,EH,YE,ZM,ZW", currency = "AFN,DZD,ARS,AMD,AWG,AUD,AZN,BSD,BHD,THB,PAB,BBD,BYN,BZD,BMD,BOB,BRL,BND,BGN,BIF,CVE,CAD,CLP,COP,KMF,CDF,NIO,CRC,CUP,CZK,GMD,DKK,MKD,DJF,DOP,VND,XCD,EGP,SVC,ETB,EUR,FKP,FJD,HUF,GHS,GIP,HTG,PYG,GNF,GYD,HKD,UAH,ISK,INR,IRR,IQD,JMD,JOD,KES,PGK,HRK,KWD,AOA,MMK,LAK,GEL,LBP,ALL,HNL,SLL,LRD,LYD,SZL,LSL,MGA,MWK,MYR,MUR,MXN,MDL,MAD,MZN,NGN,ERN,NAD,NPR,ANG,ILS,TWD,NZD,BTN,KPW,NOK,TOP,PKR,MOP,UYU,PHP,GBP,BWP,QAR,GTQ,ZAR,OMR,KHR,RON,MVR,IDR,RUB,RWF,SHP,SAR,RSD,SCR,SGD,PEN,SBD,KGS,SOS,TJS,SSP,LKR,SDG,SRD,SEK,CHF,SYP,BDT,WST,TZS,KZT,TTD,MNT,TND,TRY,TMT,AED,UGX,USD,UZS,VUV,KRW,YER,JPY,CNY,ZMW,ZWL,PLN,CLF,STD,CUC" }
debit = { country = "AF,AX,AL,DZ,AS,AD,AO,AI,AQ,AG,AR,AM,AW,AU,AT,AZ,BS,BH,BD,BB,BY,BE,BZ,BJ,BM,BT,BO,BQ,BA,BW,BV,BR,IO,BN,BG,BF,BI,KH,CM,CA,CV,KY,CF,TD,CL,CN,CX,CC,CO,KM,CG,CD,CK,CR,CI,HR,CU,CW,CY,CZ,DK,DJ,DM,DO,EC,EG,SV,GQ,ER,EE,SZ,ET,FK,FO,FJ,FI,FR,GF,PF,TF,GA,GM,GE,DE,GH,GI,GR,GL,GD,GP,GU,GT,GG,GN,GW,GY,HT,HM,VA,HN,HK,HU,IS,IN,ID,IR,IQ,IE,IM,IL,IT,JM,JP,JE,JO,KZ,KE,KI,KP,KR,KW,KG,LA,LV,LB,LS,LR,LY,LI,LT,LU,MO,MK,MG,MW,MY,MV,ML,MT,MH,MQ,MR,MU,YT,MX,FM,MD,MC,MN,ME,MS,MA,MZ,MM,NA,NR,NP,NL,NC,NZ,NI,NE,NG,NU,NF,MP,NO,OM,PK,PW,PS,PA,PG,PY,PE,PH,PN,PL,PT,PR,QA,RE,RO,RU,RW,BL,SH,KN,LC,MF,PM,VC,WS,SM,ST,SA,SN,RS,SC,SL,SG,SX,SK,SI,SB,SO,ZA,GS,SS,ES,LK,SD,SR,SJ,SE,CH,SY,TW,TJ,TZ,TH,TL,TG,TK,TO,TT,TN,TR,TM,TC,TV,UG,UA,AE,GB,US,UM,UY,UZ,VU,VE,VN,VG,VI,WF,EH,YE,ZM,ZW", currency = "AFN,DZD,ARS,AMD,AWG,AUD,AZN,BSD,BHD,THB,PAB,BBD,BYN,BZD,BMD,BOB,BRL,BND,BGN,BIF,CVE,CAD,CLP,COP,KMF,CDF,NIO,CRC,CUP,CZK,GMD,DKK,MKD,DJF,DOP,VND,XCD,EGP,SVC,ETB,EUR,FKP,FJD,HUF,GHS,GIP,HTG,PYG,GNF,GYD,HKD,UAH,ISK,INR,IRR,IQD,JMD,JOD,KES,PGK,HRK,KWD,AOA,MMK,LAK,GEL,LBP,ALL,HNL,SLL,LRD,LYD,SZL,LSL,MGA,MWK,MYR,MUR,MXN,MDL,MAD,MZN,NGN,ERN,NAD,NPR,ANG,ILS,TWD,NZD,BTN,KPW,NOK,TOP,PKR,MOP,UYU,PHP,GBP,BWP,QAR,GTQ,ZAR,OMR,KHR,RON,MVR,IDR,RUB,RWF,SHP,SAR,RSD,SCR,SGD,PEN,SBD,KGS,SOS,TJS,SSP,LKR,SDG,SRD,SEK,CHF,SYP,BDT,WST,TZS,KZT,TTD,MNT,TND,TRY,TMT,AED,UGX,USD,UZS,VUV,KRW,YER,JPY,CNY,ZMW,ZWL,PLN,CLF,STD,CUC" }
eps = { country = "AT", currency = "EUR" }
giropay = { country = "DE", currency = "EUR" }
ideal = { country = "NL", currency = "EUR" }
sofort = { country = "AT,BE,DE,ES,IT,NL", currency = "EUR" }

[pm_filters.rapyd]
apple_pay = { country = "BR, CA, CL, CO, DO, SV, MX, PE, PT, US, AT, BE, BG, HR, CY, CZ, DO, DK, EE, FI, FR, GE, DE, GR, GL, HU, IS, IE, IL, IT, LV, LI, LT, LU, MT, MD, MC, ME, NL, NO, PL, RO, SM, SK, SI, ZA, ES, SE, CH, GB, VA, AU, HK, JP, MY, NZ, SG, KR, TW, VN", currency = "AMD, AUD, BGN, BRL, BYN, CAD, CHF, CLP, CNY, COP, CRC, CZK, DKK, DOP, EUR, GBP, GEL, GTQ, HUF, ISK, JPY, KRW, MDL, MXN, MYR, NOK, PAB, PEN, PLN, PYG, RON, RSD, SEK, SGD, TWD, UAH, USD, UYU, VND, ZAR" }
google_pay = { country = "BR, CA, CL, CO, DO, MX, PE, PT, US, AT, BE, BG, HR, CZ, DK, EE, FI, FR, DE, GR, HU, IE, IL, IT, LV, LT, LU, NZ, NO, GB, PL, RO, RU, SK, ZA, ES, SE, CH, TR, AU, HK, IN, ID, JP, MY, PH, SG, TW, TH, VN", currency = "AUD, BGN, BRL, BYN, CAD, CHF, CLP, COP, CZK, DKK, DOP, EUR, GBP, HUF, IDR, JPY, KES, MXN, MYR, NOK, PAB, PEN, PHP, PLN, RON, RUB, SEK, SGD, THB, TRY, TWD, UAH, USD, UYU, VND, ZAR" }
credit = { country = "AE,AF,AG,AI,AL,AM,AO,AQ,AR,AS,AT,AU,AW,AX,AZ,BA,BB,BD,BE,BF,BG,BH,BI,BJ,BL,BM,BN,BO,BQ,BR,BS,BT,BV,BW,BY,BZ,CA,CC,CD,CF,CG,CH,CI,CK,CL,CM,CN,CO,CR,CU,CV,CW,CX,CY,CZ,DE,DJ,DK,DM,DO,DZ,EC,EE,EG,EH,ER,ES,ET,FI,FJ,FK,FM,FO,FR,GA,GB,GD,GE,GF,GG,GH,GI,GL,GM,GN,GP,GQ,GR,GT,GU,GW,GY,HK,HM,HN,HR,HT,HU,ID,IE,IL,IM,IN,IO,IQ,IR,IS,IT,JE,JM,JO,JP,KE,KG,KH,KI,KM,KN,KP,KR,KW,KY,KZ,LA,LB,LC,LI,LK,LR,LS,LT,LU,LV,LY,MA,MC,MD,ME,MF,MG,MH,MK,ML,MM,MN,MO,MP,MQ,MR,MS,MT,MU,MV,MW,MX,MY,MZ,NA,NC,NE,NF,NG,NI,NL,NO,NP,NR,NU,NZ,OM,PA,PE,PF,PG,PH,PK,PL,PM,PN,PR,PS,PT,PW,PY,QA,RE,RO,RS,RU,RW,SA,SB,SC,SD,SE,SG,SH,SI,SJ,SK,SL,SM,SN,SO,SR,SS,ST,SV,SX,SY,SZ,TC,TD,TF,TG,TH,TJ,TL,TM,TN,TO,TR,TT,TV,TW,TZ,UA,UG,UM,US,UY,UZ,VA,VC,VE,VG,VI,VN,VU,WF,WS,YE,YT,ZA,ZM,ZW", currency = "AED,AUD,BDT,BGN,BND,BOB,BRL,BWP,CAD,CHF,CNY,COP,CZK,DKK,EGP,EUR,FJD,GBP,GEL,GHS,HKD,HRK,HUF,IDR,ILS,INR,IQD,IRR,ISK,JPY,KES,KRW,KWD,KZT,LAK,LKR,MAD,MDL,MMK,MOP,MXN,MYR,MZN,NAD,NGN,NOK,NPR,NZD,PEN,PHP,PKR,PLN,QAR,RON,RSD,RUB,RWF,SAR,SCR,SEK,SGD,SLL,THB,TRY,TWD,TZS,UAH,UGX,USD,UYU,VND,XAF,XOF,ZAR,ZMW,MWK" }
debit = { country = "AE,AF,AG,AI,AL,AM,AO,AQ,AR,AS,AT,AU,AW,AX,AZ,BA,BB,BD,BE,BF,BG,BH,BI,BJ,BL,BM,BN,BO,BQ,BR,BS,BT,BV,BW,BY,BZ,CA,CC,CD,CF,CG,CH,CI,CK,CL,CM,CN,CO,CR,CU,CV,CW,CX,CY,CZ,DE,DJ,DK,DM,DO,DZ,EC,EE,EG,EH,ER,ES,ET,FI,FJ,FK,FM,FO,FR,GA,GB,GD,GE,GF,GG,GH,GI,GL,GM,GN,GP,GQ,GR,GT,GU,GW,GY,HK,HM,HN,HR,HT,HU,ID,IE,IL,IM,IN,IO,IQ,IR,IS,IT,JE,JM,JO,JP,KE,KG,KH,KI,KM,KN,KP,KR,KW,KY,KZ,LA,LB,LC,LI,LK,LR,LS,LT,LU,LV,LY,MA,MC,MD,ME,MF,MG,MH,MK,ML,MM,MN,MO,MP,MQ,MR,MS,MT,MU,MV,MW,MX,MY,MZ,NA,NC,NE,NF,NG,NI,NL,NO,NP,NR,NU,NZ,OM,PA,PE,PF,PG,PH,PK,PL,PM,PN,PR,PS,PT,PW,PY,QA,RE,RO,RS,RU,RW,SA,SB,SC,SD,SE,SG,SH,SI,SJ,SK,SL,SM,SN,SO,SR,SS,ST,SV,SX,SY,SZ,TC,TD,TF,TG,TH,TJ,TL,TM,TN,TO,TR,TT,TV,TW,TZ,UA,UG,UM,US,UY,UZ,VA,VC,VE,VG,VI,VN,VU,WF,WS,YE,YT,ZA,ZM,ZW", currency = "AED,AUD,BDT,BGN,BND,BOB,BRL,BWP,CAD,CHF,CNY,COP,CZK,DKK,EGP,EUR,FJD,GBP,GEL,GHS,HKD,HRK,HUF,IDR,ILS,INR,IQD,IRR,ISK,JPY,KES,KRW,KWD,KZT,LAK,LKR,MAD,MDL,MMK,MOP,MXN,MYR,MZN,NAD,NGN,NOK,NPR,NZD,PEN,PHP,PKR,PLN,QAR,RON,RSD,RUB,RWF,SAR,SCR,SEK,SGD,SLL,THB,TRY,TWD,TZS,UAH,UGX,USD,UYU,VND,XAF,XOF,ZAR,ZMW,MWK" }

[pm_filters.bamboraapac]
credit = { country = "AD,AE,AG,AL,AM,AO,AR,AT,AU,AZ,BA,BB,BD,BE,BG,BH,BI,BJ,BN,BO,BR,BS,BT,BW,BY,BZ,CA,CD,CF,CG,CH,CI,CL,CM,CN,CO,CR,CV,CY,CZ,DE,DK,DJ,DM,DO,DZ,EC,EE,EG,ER,ES,ET,FI,FJ,FM,FR,GA,GB,GD,GE,GG,GH,GM,GN,GQ,GR,GT,GW,GY,HN,HR,HT,HU,ID,IE,IL,IN,IS,IT,JM,JP,JO,KE,KG,KH,KI,KM,KN,KR,KW,KZ,LA,LB,LC,LI,LK,LR,LS,LT,LU,LV,MA,MC,MD,ME,MG,MH,MK,ML,MM,MN,MR,MT,MU,MV,MW,MX,MY,MZ,NA,NE,NG,NI,NL,NO,NP,NR,NZ,OM,PA,PE,PG,PH,PK,PL,PS,PT,PW,PY,QA,RO,RS,RW,SA,SB,SC,SE,SG,SI,SK,SL,SM,SN,SO,SR,SS,ST,SV,SZ,TD,TG,TH,TJ,TL,TM,TN,TO,TR,TT,TV,TZ,UA,UG,US,UY,UZ,VA,VC,VE,VN,VU,WS,ZA,ZM,ZW", currency = "AED,AUD,BDT,BGN,BND,BOB,BRL,BWP,CAD,CHF,CNY,COP,CZK,DKK,EGP,EUR,FJD,GBP,GEL,GHS,HKD,HRK,HUF,IDR,ILS,INR,IQD,IRR,ISK,JPY,KES,KRW,KWD,KZT,LAK,LKR,MAD,MDL,MMK,MOP,MXN,MYR,MZN,NAD,NGN,NOK,NPR,NZD,PEN,PHP,PKR,PLN,QAR,RON,RSD,RUB,RWF,SAR,SCR,SEK,SGD,SLL,THB,TRY,TWD,TZS,UAH,UGX,USD,UYU,VND,XAF,XOF,ZAR,ZMW,MWK" }
debit = { country = "AD,AE,AG,AL,AM,AO,AR,AT,AU,AZ,BA,BB,BD,BE,BG,BH,BI,BJ,BN,BO,BR,BS,BT,BW,BY,BZ,CA,CD,CF,CG,CH,CI,CL,CM,CN,CO,CR,CV,CY,CZ,DE,DK,DJ,DM,DO,DZ,EC,EE,EG,ER,ES,ET,FI,FJ,FM,FR,GA,GB,GD,GE,GG,GH,GM,GN,GQ,GR,GT,GW,GY,HN,HR,HT,HU,ID,IE,IL,IN,IS,IT,JM,JP,JO,KE,KG,KH,KI,KM,KN,KR,KW,KZ,LA,LB,LC,LI,LK,LR,LS,LT,LU,LV,MA,MC,MD,ME,MG,MH,MK,ML,MM,MN,MR,MT,MU,MV,MW,MX,MY,MZ,NA,NE,NG,NI,NL,NO,NP,NR,NZ,OM,PA,PE,PG,PH,PK,PL,PS,PT,PW,PY,QA,RO,RS,RW,SA,SB,SC,SE,SG,SI,SK,SL,SM,SN,SO,SR,SS,ST,SV,SZ,TD,TG,TH,TJ,TL,TM,TN,TO,TR,TT,TV,TZ,UA,UG,US,UY,UZ,VA,VC,VE,VN,VU,WS,ZA,ZM,ZW", currency = "AED,AUD,BDT,BGN,BND,BOB,BRL,BWP,CAD,CHF,CNY,COP,CZK,DKK,EGP,EUR,FJD,GBP,GEL,GHS,HKD,HRK,HUF,IDR,ILS,INR,IQD,IRR,ISK,JPY,KES,KRW,KWD,KZT,LAK,LKR,MAD,MDL,MMK,MOP,MXN,MYR,MZN,NAD,NGN,NOK,NPR,NZD,PEN,PHP,PKR,PLN,QAR,RON,RSD,RUB,RWF,SAR,SCR,SEK,SGD,SLL,THB,TRY,TWD,TZS,UAH,UGX,USD,UYU,VND,XAF,XOF,ZAR,ZMW,MWK" }

[pm_filters.gocardless]
ach = { country = "US", currency = "USD" }
becs = { country = "AU", currency = "AUD" }
sepa = { country = "AU,AT,BE,BG,CA,HR,CY,CZ,DK,FI,FR,DE,HU,IT,LU,MT,NL,NZ,NO,PL,PT,IE,RO,SK,SI,ZA,ES,SE,CH,GB", currency = "GBP,EUR,SEK,DKK,AUD,NZD,CAD" }

[pm_filters.powertranz]
credit = { country = "AE,AF,AG,AI,AL,AM,AO,AQ,AR,AS,AT,AU,AW,AX,AZ,BA,BB,BD,BE,BF,BG,BH,BI,BJ,BL,BM,BN,BO,BQ,BR,BS,BT,BV,BW,BY,BZ,CA,CC,CD,CF,CG,CH,CI,CK,CL,CM,CN,CO,CR,CU,CV,CW,CX,CY,CZ,DE,DJ,DK,DM,DO,DZ,EC,EE,EG,EH,ER,ES,ET,FI,FJ,FK,FM,FO,FR,GA,GB,GD,GE,GF,GG,GH,GI,GL,GM,GN,GP,GQ,GR,GT,GU,GW,GY,HK,HM,HN,HR,HT,HU,ID,IE,IL,IM,IN,IO,IQ,IR,IS,IT,JE,JM,JO,JP,KE,KG,KH,KI,KM,KN,KP,KR,KW,KY,KZ,LA,LB,LC,LI,LK,LR,LS,LT,LU,LV,LY,MA,MC,MD,ME,MF,MG,MH,MK,ML,MM,MN,MO,MP,MQ,MR,MS,MT,MU,MV,MW,MX,MY,MZ,NA,NC,NE,NF,NG,NI,NL,NO,NP,NR,NU,NZ,OM,PA,PE,PF,PG,PH,PK,PL,PM,PN,PR,PS,PT,PW,PY,QA,RE,RO,RS,RU,RW,SA,SB,SC,SD,SE,SG,SH,SI,SJ,SK,SL,SM,SN,SO,SR,SS,ST,SV,SX,SY,SZ,TC,TD,TF,TG,TH,TJ,TL,TM,TN,TO,TR,TT,TV,TW,TZ,UA,UG,UM,US,UY,UZ,VA,VC,VE,VG,VI,VN,VU,WF,WS,YE,YT,ZA,ZM,ZW", currency = "BBD,BMD,BSD,CRC,GTQ,HNL,JMD,KYD,TTD,USD" }
debit = { country = "AE,AF,AG,AI,AL,AM,AO,AQ,AR,AS,AT,AU,AW,AX,AZ,BA,BB,BD,BE,BF,BG,BH,BI,BJ,BL,BM,BN,BO,BQ,BR,BS,BT,BV,BW,BY,BZ,CA,CC,CD,CF,CG,CH,CI,CK,CL,CM,CN,CO,CR,CU,CV,CW,CX,CY,CZ,DE,DJ,DK,DM,DO,DZ,EC,EE,EG,EH,ER,ES,ET,FI,FJ,FK,FM,FO,FR,GA,GB,GD,GE,GF,GG,GH,GI,GL,GM,GN,GP,GQ,GR,GT,GU,GW,GY,HK,HM,HN,HR,HT,HU,ID,IE,IL,IM,IN,IO,IQ,IR,IS,IT,JE,JM,JO,JP,KE,KG,KH,KI,KM,KN,KP,KR,KW,KY,KZ,LA,LB,LC,LI,LK,LR,LS,LT,LU,LV,LY,MA,MC,MD,ME,MF,MG,MH,MK,ML,MM,MN,MO,MP,MQ,MR,MS,MT,MU,MV,MW,MX,MY,MZ,NA,NC,NE,NF,NG,NI,NL,NO,NP,NR,NU,NZ,OM,PA,PE,PF,PG,PH,PK,PL,PM,PN,PR,PS,PT,PW,PY,QA,RE,RO,RS,RU,RW,SA,SB,SC,SD,SE,SG,SH,SI,SJ,SK,SL,SM,SN,SO,SR,SS,ST,SV,SX,SY,SZ,TC,TD,TF,TG,TH,TJ,TL,TM,TN,TO,TR,TT,TV,TW,TZ,UA,UG,UM,US,UY,UZ,VA,VC,VE,VG,VI,VN,VU,WF,WS,YE,YT,ZA,ZM,ZW", currency = "BBD,BMD,BSD,CRC,GTQ,HNL,JMD,KYD,TTD,USD" }

[pm_filters.worldline]
giropay = { country = "DE", currency = "EUR" }
ideal = { country = "NL", currency = "EUR" }
credit = { country = "AD,AE,AF,AG,AI,AL,AM,AO,AQ,AR,AS,AT,AU,AW,AX,AZ,BA,BB,BD,BE,BF,BG,BH,BI,BJ,BL,BM,BN,BO,BQ,BR,BS,BT,BV,BW,BY,BZ,CA,CC,CD,CF,CG,CH,CI,CK,CL,CM,CN,CO,CR,CU,CV,CW,CX,CY,CZ,DE,DJ,DK,DM,DO,DZ,EC,EE,EG,EH,ER,ES,ET,FI,FJ,FK,FM,FO,FR,GA,GB,GD,GE,GF,GG,GH,GI,GL,GM,GN,GP,GQ,GR,GT,GU,GW,GY,HK,HM,HN,HR,HT,HU,ID,IE,IL,IM,IN,IO,IQ,IR,IS,IT,JE,JM,JO,JP,KE,KG,KH,KI,KM,KN,KP,KR,KW,KY,KZ,LA,LB,LC,LI,LK,LR,LS,LT,LU,LV,LY,MA,MC,MD,ME,MF,MG,MH,MK,ML,MM,MN,MO,MP,MQ,MR,MS,MT,MU,MV,MW,MX,MY,MZ,NA,NC,NE,NF,NG,NI,NL,NO,NP,NR,NU,NZ,OM,PA,PE,PF,PG,PH,PK,PL,PM,PN,PR,PS,PT,PW,PY,QA,RE,RO,RS,RU,RW,SA,SB,SC,SD,SE,SG,SH,SI,SJ,SK,SL,SM,SN,SO,SR,SS,ST,SV,SX,SY,SZ,TC,TD,TF,TG,TH,TJ,TL,TM,TN,TO,TR,TT,TV,TW,TZ,UA,UG,UM,US,UY,UZ,VA,VC,VE,VG,VI,VN,VU,WF,WS,YE,YT,ZA,ZM,ZW", currency = "AED,AFN,ALL,AMD,ANG,AOA,ARS,AUD,AWG,AZN,BAM,BBD,BDT,BGN,BHD,BIF,BMD,BND,BOB,BRL,BSD,BTN,BWP,BYN,BZD,CAD,CDF,CHF,CLP,CNY,COP,CRC,CUP,CVE,CZK,DJF,DKK,DOP,DZD,EGP,ERN,ETB,EUR,FJD,FKP,GBP,GEL,GHS,GIP,GMD,GNF,GTQ,GYD,HKD,HNL,HRK,HTG,HUF,IDR,ILS,INR,IQD,IRR,ISK,JMD,JOD,JPY,KES,KGS,KHR,KMF,KPW,KRW,KWD,KYD,KZT,LAK,LBP,LKR,LRD,LSL,LYD,MAD,MDL,MGA,MKD,MMK,MNT,MOP,MRU,MUR,MVR,MWK,MXN,MYR,MZN,NAD,NGN,NIO,NOK,NPR,NZD,OMR,PAB,PEN,PGK,PHP,PKR,PLN,PYG,QAR,RON,RSD,RUB,RWF,SAR,SBD,SCR,SDG,SEK,SGD,SHP,SLL,SOS,SRD,SSP,SVC,SYP,SZL,THB,TJS,TMT,TND,TOP,TRY,TTD,TWD,TZS,UAH,UGX,USD,UYU,UZS,VND,VUV,WST,XAF,XCD,XOF,XPF,YER,ZAR,ZMW,ZWL" }
debit = { country = "AD,AE,AF,AG,AI,AL,AM,AO,AQ,AR,AS,AT,AU,AW,AX,AZ,BA,BB,BD,BE,BF,BG,BH,BI,BJ,BL,BM,BN,BO,BQ,BR,BS,BT,BV,BW,BY,BZ,CA,CC,CD,CF,CG,CH,CI,CK,CL,CM,CN,CO,CR,CU,CV,CW,CX,CY,CZ,DE,DJ,DK,DM,DO,DZ,EC,EE,EG,EH,ER,ES,ET,FI,FJ,FK,FM,FO,FR,GA,GB,GD,GE,GF,GG,GH,GI,GL,GM,GN,GP,GQ,GR,GT,GU,GW,GY,HK,HM,HN,HR,HT,HU,ID,IE,IL,IM,IN,IO,IQ,IR,IS,IT,JE,JM,JO,JP,KE,KG,KH,KI,KM,KN,KP,KR,KW,KY,KZ,LA,LB,LC,LI,LK,LR,LS,LT,LU,LV,LY,MA,MC,MD,ME,MF,MG,MH,MK,ML,MM,MN,MO,MP,MQ,MR,MS,MT,MU,MV,MW,MX,MY,MZ,NA,NC,NE,NF,NG,NI,NL,NO,NP,NR,NU,NZ,OM,PA,PE,PF,PG,PH,PK,PL,PM,PN,PR,PS,PT,PW,PY,QA,RE,RO,RS,RU,RW,SA,SB,SC,SD,SE,SG,SH,SI,SJ,SK,SL,SM,SN,SO,SR,SS,ST,SV,SX,SY,SZ,TC,TD,TF,TG,TH,TJ,TL,TM,TN,TO,TR,TT,TV,TW,TZ,UA,UG,UM,US,UY,UZ,VA,VC,VE,VG,VI,VN,VU,WF,WS,YE,YT,ZA,ZM,ZW", currency = "AED,AFN,ALL,AMD,ANG,AOA,ARS,AUD,AWG,AZN,BAM,BBD,BDT,BGN,BHD,BIF,BMD,BND,BOB,BRL,BSD,BTN,BWP,BYN,BZD,CAD,CDF,CHF,CLP,CNY,COP,CRC,CUP,CVE,CZK,DJF,DKK,DOP,DZD,EGP,ERN,ETB,EUR,FJD,FKP,GBP,GEL,GHS,GIP,GMD,GNF,GTQ,GYD,HKD,HNL,HRK,HTG,HUF,IDR,ILS,INR,IQD,IRR,ISK,JMD,JOD,JPY,KES,KGS,KHR,KMF,KPW,KRW,KWD,KYD,KZT,LAK,LBP,LKR,LRD,LSL,LYD,MAD,MDL,MGA,MKD,MMK,MNT,MOP,MRU,MUR,MVR,MWK,MXN,MYR,MZN,NAD,NGN,NIO,NOK,NPR,NZD,OMR,PAB,PEN,PGK,PHP,PKR,PLN,PYG,QAR,RON,RSD,RUB,RWF,SAR,SBD,SCR,SDG,SEK,SGD,SHP,SLL,SOS,SRD,SSP,SVC,SYP,SZL,THB,TJS,TMT,TND,TOP,TRY,TTD,TWD,TZS,UAH,UGX,USD,UYU,UZS,VND,VUV,WST,XAF,XCD,XOF,XPF,YER,ZAR,ZMW,ZWL" }

[pm_filters.worldpayvantiv]
debit = { country = "AF,DZ,AW,AU,AZ,BS,BH,BD,BB,BZ,BM,BT,BO,BA,BW,BR,BN,BG,BI,KH,CA,CV,KY,CL,CO,KM,CD,CR,CZ,DK,DJ,ST,DO,EC,EG,SV,ER,ET,FK,FJ,GM,GE,GH,GI,GT,GN,GY,HT,HN,HK,HU,IS,IN,ID,IR,IQ,IE,IL,IT,JM,JP,JO,KZ,KE,KW,LA,LB,LS,LR,LY,LT,MO,MK,MG,MW,MY,MV,MR,MU,MX,MD,MN,MA,MZ,MM,NA,NZ,NI,NG,KP,NO,AR,PK,PG,PY,PE,UY,PH,PL,GB,QA,OM,RO,RU,RW,WS,SG,ST,ZA,KR,LK,SH,SD,SR,SZ,SE,CH,SY,TW,TJ,TZ,TH,TT,TN,TR,UG,UA,US,UZ,VU,VE,VN,ZM,ZW", currency = "AFN,DZD,ANG,AWG,AUD,AZN,BSD,BHD,BDT,BBD,BZD,BMD,BTN,BOB,BAM,BWP,BRL,BND,BGN,BIF,KHR,CAD,CVE,KYD,XOF,XAF,XPF,CLP,COP,KMF,CDF,CRC,EUR,CZK,DKK,DJF,DOP,XCD,EGP,SVC,ERN,ETB,EUR,FKP,FJD,GMD,GEL,GHS,GIP,GTQ,GNF,GYD,HTG,HNL,HKD,HUF,ISK,INR,IDR,IRR,IQD,ILS,JMD,JPY,JOD,KZT,KES,KWD,LAK,LBP,LSL,LRD,LYD,MOP,MKD,MGA,MWK,MYR,MVR,MRU,MUR,MXN,MDL,MNT,MAD,MZN,MMK,NAD,NPR,NZD,NIO,NGN,KPW,NOK,ARS,PKR,PAB,PGK,PYG,PEN,UYU,PHP,PLN,GBP,QAR,OMR,RON,RUB,RWF,WST,SAR,RSD,SCR,SLL,SGD,STN,SBD,SOS,ZAR,KRW,LKR,SHP,SDG,SRD,SZL,SEK,CHF,SYP,TWD,TJS,TZS,THB,TOP,TTD,TND,TRY,TMT,AED,UGX,UAH,USD,UZS,VUV,VND,YER,CNY,ZMW,ZWL" }
credit = { country = "AF,DZ,AW,AU,AZ,BS,BH,BD,BB,BZ,BM,BT,BO,BA,BW,BR,BN,BG,BI,KH,CA,CV,KY,CL,CO,KM,CD,CR,CZ,DK,DJ,ST,DO,EC,EG,SV,ER,ET,FK,FJ,GM,GE,GH,GI,GT,GN,GY,HT,HN,HK,HU,IS,IN,ID,IR,IQ,IE,IL,IT,JM,JP,JO,KZ,KE,KW,LA,LB,LS,LR,LY,LT,MO,MK,MG,MW,MY,MV,MR,MU,MX,MD,MN,MA,MZ,MM,NA,NZ,NI,NG,KP,NO,AR,PK,PG,PY,PE,UY,PH,PL,GB,QA,OM,RO,RU,RW,WS,SG,ST,ZA,KR,LK,SH,SD,SR,SZ,SE,CH,SY,TW,TJ,TZ,TH,TT,TN,TR,UG,UA,US,UZ,VU,VE,VN,ZM,ZW", currency = "AFN,DZD,ANG,AWG,AUD,AZN,BSD,BHD,BDT,BBD,BZD,BMD,BTN,BOB,BAM,BWP,BRL,BND,BGN,BIF,KHR,CAD,CVE,KYD,XOF,XAF,XPF,CLP,COP,KMF,CDF,CRC,EUR,CZK,DKK,DJF,DOP,XCD,EGP,SVC,ERN,ETB,EUR,FKP,FJD,GMD,GEL,GHS,GIP,GTQ,GNF,GYD,HTG,HNL,HKD,HUF,ISK,INR,IDR,IRR,IQD,ILS,JMD,JPY,JOD,KZT,KES,KWD,LAK,LBP,LSL,LRD,LYD,MOP,MKD,MGA,MWK,MYR,MVR,MRU,MUR,MXN,MDL,MNT,MAD,MZN,MMK,NAD,NPR,NZD,NIO,NGN,KPW,NOK,ARS,PKR,PAB,PGK,PYG,PEN,UYU,PHP,PLN,GBP,QAR,OMR,RON,RUB,RWF,WST,SAR,RSD,SCR,SLL,SGD,STN,SBD,SOS,ZAR,KRW,LKR,SHP,SDG,SRD,SZL,SEK,CHF,SYP,TWD,TJS,TZS,THB,TOP,TTD,TND,TRY,TMT,AED,UGX,UAH,USD,UZS,VUV,VND,YER,CNY,ZMW,ZWL" }

[pm_filters.shift4]
eps = { country = "AT", currency = "EUR" }
giropay = { country = "DE", currency = "EUR" }
ideal = { country = "NL", currency = "EUR" }
sofort = { country = "AT,BE,CH,DE,ES,FI,FR,GB,IT,NL,PL,SE", currency = "CHF,EUR" }
credit = { country = "AD,AE,AF,AG,AI,AL,AM,AO,AQ,AR,AS,AT,AU,AW,AX,AZ,BA,BB,BD,BE,BF,BG,BH,BI,BJ,BL,BM,BN,BO,BQ,BR,BS,BT,BV,BW,BY,BZ,CA,CC,CD,CF,CG,CH,CI,CK,CL,CM,CN,CO,CR,CU,CV,CW,CX,CY,CZ,DE,DJ,DK,DM,DO,DZ,EC,EE,EG,EH,ER,ES,ET,FI,FJ,FK,FM,FO,FR,GA,GB,GD,GE,GF,GG,GH,GI,GL,GM,GN,GP,GQ,GR,GT,GU,GW,GY,HK,HM,HN,HR,HT,HU,ID,IE,IL,IM,IN,IO,IQ,IR,IS,IT,JE,JM,JO,JP,KE,KG,KH,KI,KM,KN,KP,KR,KW,KY,KZ,LA,LB,LC,LI,LK,LR,LS,LT,LU,LV,LY,MA,MC,MD,ME,MF,MG,MH,MK,ML,MM,MN,MO,MP,MQ,MR,MS,MT,MU,MV,MW,MX,MY,MZ,NA,NC,NE,NF,NG,NI,NL,NO,NP,NR,NU,NZ,OM,PA,PE,PF,PG,PH,PK,PL,PM,PN,PR,PS,PT,PW,PY,QA,RE,RO,RS,RU,RW,SA,SB,SC,SD,SE,SG,SH,SI,SJ,SK,SL,SM,SN,SO,SR,SS,ST,SV,SX,SY,SZ,TC,TD,TF,TG,TH,TJ,TL,TM,TN,TO,TR,TT,TV,TW,TZ,UA,UG,UM,US,UY,UZ,VA,VC,VE,VG,VI,VN,VU,WF,WS,YE,YT,ZA,ZM,ZW", currency = "AED,AFN,ALL,AMD,ANG,AOA,ARS,AUD,AWG,AZN,BAM,BBD,BDT,BGN,BHD,BIF,BMD,BND,BOB,BRL,BSD,BTN,BWP,BYN,BZD,CAD,CDF,CHF,CLP,CNY,COP,CRC,CUP,CVE,CZK,DJF,DKK,DOP,DZD,EGP,ERN,ETB,EUR,FJD,FKP,GBP,GEL,GHS,GIP,GMD,GNF,GTQ,GYD,HKD,HNL,HRK,HTG,HUF,IDR,ILS,INR,IQD,IRR,ISK,JMD,JOD,JPY,KES,KGS,KHR,KMF,KPW,KRW,KWD,KYD,KZT,LAK,LBP,LKR,LRD,LSL,LYD,MAD,MDL,MGA,MKD,MMK,MNT,MOP,MRU,MUR,MVR,MWK,MXN,MYR,MZN,NAD,NGN,NIO,NOK,NPR,NZD,OMR,PAB,PEN,PGK,PHP,PKR,PLN,PYG,QAR,RON,RSD,RUB,RWF,SAR,SBD,SCR,SDG,SEK,SGD,SHP,SLL,SOS,SRD,SSP,SVC,SYP,SZL,THB,TJS,TMT,TND,TOP,TRY,TTD,TWD,TZS,UAH,UGX,USD,UYU,UZS,VND,VUV,WST,XAF,XCD,XOF,XPF,YER,ZAR,ZMW,ZWL" }
debit = { country = "AD,AE,AF,AG,AI,AL,AM,AO,AQ,AR,AS,AT,AU,AW,AX,AZ,BA,BB,BD,BE,BF,BG,BH,BI,BJ,BL,BM,BN,BO,BQ,BR,BS,BT,BV,BW,BY,BZ,CA,CC,CD,CF,CG,CH,CI,CK,CL,CM,CN,CO,CR,CU,CV,CW,CX,CY,CZ,DE,DJ,DK,DM,DO,DZ,EC,EE,EG,EH,ER,ES,ET,FI,FJ,FK,FM,FO,FR,GA,GB,GD,GE,GF,GG,GH,GI,GL,GM,GN,GP,GQ,GR,GT,GU,GW,GY,HK,HM,HN,HR,HT,HU,ID,IE,IL,IM,IN,IO,IQ,IR,IS,IT,JE,JM,JO,JP,KE,KG,KH,KI,KM,KN,KP,KR,KW,KY,KZ,LA,LB,LC,LI,LK,LR,LS,LT,LU,LV,LY,MA,MC,MD,ME,MF,MG,MH,MK,ML,MM,MN,MO,MP,MQ,MR,MS,MT,MU,MV,MW,MX,MY,MZ,NA,NC,NE,NF,NG,NI,NL,NO,NP,NR,NU,NZ,OM,PA,PE,PF,PG,PH,PK,PL,PM,PN,PR,PS,PT,PW,PY,QA,RE,RO,RS,RU,RW,SA,SB,SC,SD,SE,SG,SH,SI,SJ,SK,SL,SM,SN,SO,SR,SS,ST,SV,SX,SY,SZ,TC,TD,TF,TG,TH,TJ,TL,TM,TN,TO,TR,TT,TV,TW,TZ,UA,UG,UM,US,UY,UZ,VA,VC,VE,VG,VI,VN,VU,WF,WS,YE,YT,ZA,ZM,ZW", currency = "AED,AFN,ALL,AMD,ANG,AOA,ARS,AUD,AWG,AZN,BAM,BBD,BDT,BGN,BHD,BIF,BMD,BND,BOB,BRL,BSD,BTN,BWP,BYN,BZD,CAD,CDF,CHF,CLP,CNY,COP,CRC,CUP,CVE,CZK,DJF,DKK,DOP,DZD,EGP,ERN,ETB,EUR,FJD,FKP,GBP,GEL,GHS,GIP,GMD,GNF,GTQ,GYD,HKD,HNL,HRK,HTG,HUF,IDR,ILS,INR,IQD,IRR,ISK,JMD,JOD,JPY,KES,KGS,KHR,KMF,KPW,KRW,KWD,KYD,KZT,LAK,LBP,LKR,LRD,LSL,LYD,MAD,MDL,MGA,MKD,MMK,MNT,MOP,MRU,MUR,MVR,MWK,MXN,MYR,MZN,NAD,NGN,NIO,NOK,NPR,NZD,OMR,PAB,PEN,PGK,PHP,PKR,PLN,PYG,QAR,RON,RSD,RUB,RWF,SAR,SBD,SCR,SDG,SEK,SGD,SHP,SLL,SOS,SRD,SSP,SVC,SYP,SZL,THB,TJS,TMT,TND,TOP,TRY,TTD,TWD,TZS,UAH,UGX,USD,UYU,UZS,VND,VUV,WST,XAF,XCD,XOF,XPF,YER,ZAR,ZMW,ZWL" }
boleto = { country = "BR", currency = "BRL" }
trustly = { currency = "CZK,DKK,EUR,GBP,NOK,SEK" }
ali_pay = { country = "CN", currency = "CNY" }
we_chat_pay = { country = "CN", currency = "CNY" }
klarna = { currency = "EUR,GBP,CHF,SEK" }
blik = { country = "PL", currency = "PLN" }
crypto_currency = { currency = "USD,GBP,AED" }
paysera = { currency = "EUR" }
skrill = { currency = "USD" }

[pm_filters.getnet]
credit = { country = "AR, BR, CL, MX, UY, ES, PT, DE, IT, FR, NL, BE, AT, PL, CH, GB, IE, LU, DK, SE, NO, FI, IN, AE", currency = "ARS, BRL, CLP, MXN, UYU, EUR, PLN, CHF, GBP, DKK, SEK, NOK, INR, AED" }

[pm_filters.hipay]
credit = { country = "GB, CH, SE, DK, NO, PL, CZ, US, CA, JP, HK, AU, ZA", currency = "EUR, GBP, CHF, SEK, DKK, NOK, PLN, CZK, USD, CAD, JPY, HKD, AUD, ZAR" }
debit = { country = "GB, CH, SE, DK, NO, PL, CZ, US, CA, JP, HK, AU, ZA", currency = "EUR, GBP, CHF, SEK, DKK, NOK, PLN, CZK, USD, CAD, JPY, HKD, AUD, ZAR" }

[pm_filters.moneris]
credit = { country = "AE, AF, AL, AO, AR, AT, AU, AW, AZ, BA, BB, BD, BE, BG, BH, BI, BM, BN, BO, BR, BT, BY, BZ, CH, CL, CN, CO, CR, CU, CV, CY, CZ, DE, DJ, DK, DO, DZ, EE, EG, ES, FI, FJ, FR, GB, GE, GI, GM, GN, GR, GT, GY, HK, HN, HR, HT, HU, ID, IE, IL, IN, IS, IT, JM, JO, JP, KE, KM, KR, KW, KY, KZ, LA, LK, LR, LS, LV, LT, LU, MA, MD, MG, MK, MO, MR, MT, MU, MV, MW, MX, MY, MZ, NA, NG, NI, NL, NO, NP, NZ, OM, PE, PG, PK, PL, PT, PY, QA, RO, RS, RU, RW, SA, SB, SC, SE, SG, SH, SI, SK, SL, SR, SV, SZ, TH, TJ, TM, TN, TR, TT, TW, TZ, UG, US, UY, UZ, VN, VU, WS, ZA, ZM", currency = "AED, AFN, ALL, ANG, AOA, ARS, AUD, AWG, AZN, BAM, BBD, BDT, BGN, BHD, BIF, BMD, BND, BOB, BRL, BTN, BYN, BZD, CHF, CLP, CNY, COP, CRC, CUP, CVE, CZK, DJF, DKK, DOP, DZD, EGP, EUR, FJD, GBP, GEL, GIP, GMD, GNF, GTQ, GYD, HKD, HNL, HRK, HTG, HUF, IDR, ILS, INR, ISK, JMD, JOD, JPY, KES, KMF, KRW, KWD, KYD, KZT, LAK, LKR, LRD, LSL, MAD, MDL, MGA, MKD, MOP, MRU, MUR, MVR, MWK, MXN, MYR, MZN, NAD, NGN, NIO, NOK, NPR, NZD, OMR, PEN, PGK, PHP, PKR, PLN, PYG, QAR, RON, RSD, RUB, RWF, SAR, SBD, SCR, SEK, SGD, SHP, SLL, SRD, SVC, SZL, THB, TJS, TMT, TND, TRY, TTD, TWD, TZS, UGX, USD, UYU, UZS, VND, VUV, WST, XCD, XOF, XPF, ZAR, ZMW" }
debit = { country = "AE, AF, AL, AO, AR, AT, AU, AW, AZ, BA, BB, BD, BE, BG, BH, BI, BM, BN, BO, BR, BT, BY, BZ, CH, CL, CN, CO, CR, CU, CV, CY, CZ, DE, DJ, DK, DO, DZ, EE, EG, ES, FI, FJ, FR, GB, GE, GI, GM, GN, GR, GT, GY, HK, HN, HR, HT, HU, ID, IE, IL, IN, IS, IT, JM, JO, JP, KE, KM, KR, KW, KY, KZ, LA, LK, LR, LS, LV, LT, LU, MA, MD, MG, MK, MO, MR, MT, MU, MV, MW, MX, MY, MZ, NA, NG, NI, NL, NO, NP, NZ, OM, PE, PG, PK, PL, PT, PY, QA, RO, RS, RU, RW, SA, SB, SC, SE, SG, SH, SI, SK, SL, SR, SV, SZ, TH, TJ, TM, TN, TR, TT, TW, TZ, UG, US, UY, UZ, VN, VU, WS, ZA, ZM", currency = "AED, AFN, ALL, ANG, AOA, ARS, AUD, AWG, AZN, BAM, BBD, BDT, BGN, BHD, BIF, BMD, BND, BOB, BRL, BTN, BYN, BZD, CHF, CLP, CNY, COP, CRC, CUP, CVE, CZK, DJF, DKK, DOP, DZD, EGP, EUR, FJD, GBP, GEL, GIP, GMD, GNF, GTQ, GYD, HKD, HNL, HRK, HTG, HUF, IDR, ILS, INR, ISK, JMD, JOD, JPY, KES, KMF, KRW, KWD, KYD, KZT, LAK, LKR, LRD, LSL, MAD, MDL, MGA, MKD, MOP, MRU, MUR, MVR, MWK, MXN, MYR, MZN, NAD, NGN, NIO, NOK, NPR, NZD, OMR, PEN, PGK, PHP, PKR, PLN, PYG, QAR, RON, RSD, RUB, RWF, SAR, SBD, SCR, SEK, SGD, SHP, SLL, SRD, SVC, SZL, THB, TJS, TMT, TND, TRY, TTD, TWD, TZS, UGX, USD, UYU, UZS, VND, VUV, WST, XCD, XOF, XPF, ZAR, ZMW" }

[pm_filters.opennode]
crypto_currency = { country = "US, CA, GB, AU, BR, MX, SG, PH, NZ, ZA, JP, AT, BE, HR, CY, EE, FI, FR, DE, GR, IE, IT, LV, LT, LU, MT, NL, PT, SK, SI, ES", currency = "USD, CAD, GBP, AUD, BRL, MXN, SGD, PHP, NZD, ZAR, JPY, EUR" }

[pm_filters.klarna]
klarna = { country = "AU,AT,BE,CA,CZ,DK,FI,FR,DE,GR,IE,IT,NL,NZ,NO,PL,PT,ES,SE,CH,GB,US", currency = "CHF,DKK,EUR,GBP,NOK,PLN,SEK,USD,AUD,NZD,CAD" }

[pm_filters.flexiti]
flexiti = { country = "CA", currency = "CAD" }

[pm_filters.bluesnap]
credit = { country = "AD,AE,AG,AL,AM,AO,AR,AT,AU,AZ,BA,BB,BD,BE,BG,BH,BI,BJ,BN,BO,BR,BS,BT,BW,BY,BZ,CA,CD,CF,CG,CH,CI,CL,CM,CN,CO,CR,CV,CY,CZ,DE,DK,DJ,DM,DO,DZ,EC,EE,EG,ER,ES,ET,FI,FJ,FM,FR,GA,GB,GD,GE,GG,GH,GM,GN,GQ,GR,GT,GW,GY,HN,HR,HT,HU,ID,IE,IL,IN,IS,IT,JM,JP,JO,KE,KG,KH,KI,KM,KN,KR,KW,KZ,LA,LB,LC,LI,LK,LR,LS,LT,LU,LV,MA,MC,MD,ME,MG,MH,MK,ML,MM,MN,MR,MT,MU,MV,MW,MX,MY,MZ,NA,NE,NG,NI,NL,NO,NP,NR,NZ,OM,PA,PE,PG,PH,PK,PL,PS,PT,PW,PY,QA,RO,RS,RW,SA,SB,SC,SE,SG,SI,SK,SL,SM,SN,SO,SR,SS,ST,SV,SZ,TD,TG,TH,TJ,TL,TM,TN,TO,TR,TT,TV,TZ,UA,UG,US,UY,UZ,VA,VC,VE,VN,VU,WS,ZA,ZM,ZW", currency = "AED,AFN,ALL,AMD,ANG,ARS,AUD,AWG,BAM,BBD,BGN,BHD,BMD,BND,BOB,BRL,BSD,BWP,CAD,CHF,CLP,CNY,COP,CRC,CZK,DKK,DOP,DZD,EGP,EUR,FJD,GBP,GEL,GIP,GTQ,HKD,HUF,IDR,ILS,INR,ISK,JMD,JPY,KES,KHR,KRW,KWD,KYD,KZT,LBP,LKR,MAD,MDL,MKD,MUR,MWK,MXN,MYR,NAD,NGN,NOK,NPR,NZD,OMR,PAB,PEN,PGK,PHP,PLN,PKR,QAR,RON,RSD,RUB,SAR,SCR,SDG,SEK,SGD,THB,TND,TRY,TTD,TWD,TZS,UAH,USD,UYU,UZS,VND,XAF,XCD,XOF,ZAR"}
google_pay = { country = "AL, DZ, AS, AO, AG, AR, AU, AT, AZ, BH, BY, BE, BR, BG, CL, CO, HR, CZ, DK, DO, EG, EE, FI, FR, DE, GR, HK, HU, IN, ID, IE, IL, IT, JP, JO, KZ, KE, KW, LV, LB, LT, LU, MY, MX, NL, NZ, NO, OM, PK, PA, PE, PH, PL, PT, QA, RO, RU, SA, SG, SK, ZA, ES, LK, SE, CH, TW, TH, TR, UA, AE, GB, US, UY, VN", currency = "ALL, DZD, USD, XCD, ARS, AUD, EUR, BHD, BRL, BGN, CAD, CLP, COP, CZK, DKK, DOP, EGP, HKD, HUF, INR, IDR, ILS, JPY, KZT, KES, KWD, LBP, MYR, MXN, NZD, NOK, OMR, PKR, PAB, PEN, PHP, PLN, QAR, RON, RUB, SAR, SGD, ZAR, LKR, SEK, CHF, TWD, THB, TRY, UAH, AED, GBP, UYU, VND"}
apple_pay = { country = "EG, MA, ZA, AU, HK, JP, MO, MY, MN, NZ, SG, KR, TW, VN, AM, AT, AZ, BY, BE, BG, HR, CY, DK, EE, FO, FI, FR, GE, DE, GR, GL, GG, HU, IS, IE, IM, IT , KZ, JE, LV, LI, LT, LU, MT, MD, MC, ME, NL, NO, PL, PT, RO, SM, RS, SI, ES, SE, CH, UA, GB, VA, AR, BR, CL, CO, CR, DO, EC, SV, GT, HN, MX, PA, PY, PE, BS, UY, BH, IL, JO, KW, OM, PS, QA, SA, AE, CA, US", currency = "EGP, MAD, ZAR, AUD, CNY, HKD, JPY, MYR, NZD, SGD, KRW, TWD, VND, AMD, EUR, BGN, CZK, DKK, GEL, GBP, HUF, ISK, KZT, CHF, MDL, NOK, PLN, RON, RSD, SEK, UAH, GBP, ARS, BRL, CLP, COP, CRC, DOP, USD, GTQ, MXN, PAB, PEN, BSD, UYU, BHD, ILS, KWD, OMR, QAR, SAR, AED, CAD"}

[pm_filters.inespay]
sepa = { country = "ES", currency = "EUR" }

[pm_filters.fiserv]
credit = { country = "AU,NZ,CN,HK,IN,LK,KR,MY,SG,GB,BE,FR,DE,IT,ME,NL,PL,ES,ZA,AR,BR,CO,MX,PA,UY,US,CA", currency = "AFN,ALL,DZD,AOA,ARS,AMD,AWG,AUD,AZN,BSD,BHD,BDT,BBD,BYN,BZD,BMD,BTN,BOB,VES,BAM,BWP,BRL,BND,BGN,BIF,KHR,CAD,CVE,KYD,XAF,CLP,CNY,COP,KMF,CDF,CRC,HRK,CUP,CZK,DKK,DJF,DOP,XCD,EGP,ERN,ETB,EUR,FKP,FJD,XPF,GMD,GEL,GHS,GIP,GTQ,GNF,GYD,HTG,HNL,HKD,HUF,ISK,INR,IDR,IRR,IQD,ILS,JMD,JPY,JOD,KZT,KES,KGS,KWD,LAK,LBP,LSL,LRD,LYD,MOP,MKD,MGA,MWK,MYR,MVR,MRU,MUR,MXN,MDL,MNT,MAD,MZN,MMK,NAD,NPR,ANG,NZD,NIO,NGN,VUV,KPW,NOK,OMR,PKR,PAB,PGK,PYG,PEN,PHP,PLN,GBP,QAR,RON,RUB,RWF,SHP,SVC,WST,STN,SAR,RSD,SCR,SLL,SGD,SBD,SOS,ZAR,KRW,SSP,LKR,SDG,SRD,SZL,SEK,CHF,SYP,TWD,TJS,TZS,THB,TOP,TTD,TND,TRY,TMT,UGX,UAH,AED,USD,UYU,UZS,VND,XOF,YER,ZMW,ZWL" }
debit = { country = "AU,NZ,CN,HK,IN,LK,KR,MY,SG,GB,BE,FR,DE,IT,ME,NL,PL,ES,ZA,AR,BR,CO,MX,PA,UY,US,CA", currency = "AFN,ALL,DZD,AOA,ARS,AMD,AWG,AUD,AZN,BSD,BHD,BDT,BBD,BYN,BZD,BMD,BTN,BOB,VES,BAM,BWP,BRL,BND,BGN,BIF,KHR,CAD,CVE,KYD,XAF,CLP,CNY,COP,KMF,CDF,CRC,HRK,CUP,CZK,DKK,DJF,DOP,XCD,EGP,ERN,ETB,EUR,FKP,FJD,XPF,GMD,GEL,GHS,GIP,GTQ,GNF,GYD,HTG,HNL,HKD,HUF,ISK,INR,IDR,IRR,IQD,ILS,JMD,JPY,JOD,KZT,KES,KGS,KWD,LAK,LBP,LSL,LRD,LYD,MOP,MKD,MGA,MWK,MYR,MVR,MRU,MUR,MXN,MDL,MNT,MAD,MZN,MMK,NAD,NPR,ANG,NZD,NIO,NGN,VUV,KPW,NOK,OMR,PKR,PAB,PGK,PYG,PEN,PHP,PLN,GBP,QAR,RON,RUB,RWF,SHP,SVC,WST,STN,SAR,RSD,SCR,SLL,SGD,SBD,SOS,ZAR,KRW,SSP,LKR,SDG,SRD,SZL,SEK,CHF,SYP,TWD,TJS,TZS,THB,TOP,TTD,TND,TRY,TMT,UGX,UAH,AED,USD,UYU,UZS,VND,XOF,YER,ZMW,ZWL" }
paypal = { currency = "AUD,EUR,BRL,CAD,CNY,EUR,EUR,EUR,GBP,HKD,INR,EUR,JPY,MYR,EUR,NZD,PHP,PLN,SGD,USD", country = "AU, BE, BR, CA, CN, DE, ES, FR, GB, HK, IN, IT, JP, MY, NL, NZ, PH, PL, SG, US" }
google_pay = { country = "AU,AT,BE,BR,CA,CN,HK,MY,NZ,SG,US", currency = "AUD,EUR,EUR,BRL,CAD,CNY,HKD,MYR,NZD,SGD,USD" }

[pm_filters.stax]
credit = { country = "US", currency = "USD" }
debit = { country = "US", currency = "USD" }
ach = { country = "US", currency = "USD" }

[pm_filters.braintree]
credit = { country = "AD,AT,AU,BE,BG,CA,CH,CY,CZ,DE,DK,EE,ES,FI,FR,GB,GG,GI,GR,HK,HR,HU,IE,IM,IT,JE,LI,LT,LU,LV,MT,MC,MY,NL,NO,NZ,PL,PT,RO,SE,SG,SI,SK,SM,US", currency = "AED,AMD,AOA,ARS,AUD,AWG,AZN,BAM,BBD,BDT,BGN,BIF,BMD,BND,BOB,BRL,BSD,BWP,BYN,BZD,CAD,CHF,CLP,CNY,COP,CRC,CVE,CZK,DJF,DKK,DOP,DZD,EGP,ETB,EUR,FJD,FKP,GBP,GEL,GHS,GIP,GMD,GNF,GTQ,GYD,HKD,HNL,HRK,HTG,HUF,IDR,ILS,INR,ISK,JMD,JPY,KES,KGS,KHR,KMF,KRW,KYD,KZT,LAK,LBP,LKR,LRD,LSL,MAD,MDL,MKD,MNT,MOP,MUR,MVR,MWK,MXN,MYR,MZN,NAD,NGN,NIO,NOK,NPR,NZD,PAB,PEN,PGK,PHP,PKR,PLN,PYG,QAR,RON,RSD,RUB,RWF,SAR,SBD,SCR,SEK,SGD,SHP,SLL,SOS,SRD,STD,SVC,SYP,SZL,THB,TJS,TOP,TRY,TTD,TWD,TZS,UAH,UGX,USD,UYU,UZS,VES,VND,VUV,WST,XAF,XCD,XOF,XPF,YER,ZAR,ZMW,ZWL" }
debit = { country = "AD,AT,AU,BE,BG,CA,CH,CY,CZ,DE,DK,EE,ES,FI,FR,GB,GG,GI,GR,HK,HR,HU,IE,IM,IT,JE,LI,LT,LU,LV,MT,MC,MY,NL,NO,NZ,PL,PT,RO,SE,SG,SI,SK,SM,US", currency = "AED,AMD,AOA,ARS,AUD,AWG,AZN,BAM,BBD,BDT,BGN,BIF,BMD,BND,BOB,BRL,BSD,BWP,BYN,BZD,CAD,CHF,CLP,CNY,COP,CRC,CVE,CZK,DJF,DKK,DOP,DZD,EGP,ETB,EUR,FJD,FKP,GBP,GEL,GHS,GIP,GMD,GNF,GTQ,GYD,HKD,HNL,HRK,HTG,HUF,IDR,ILS,INR,ISK,JMD,JPY,KES,KGS,KHR,KMF,KRW,KYD,KZT,LAK,LBP,LKR,LRD,LSL,MAD,MDL,MKD,MNT,MOP,MUR,MVR,MWK,MXN,MYR,MZN,NAD,NGN,NIO,NOK,NPR,NZD,PAB,PEN,PGK,PHP,PKR,PLN,PYG,QAR,RON,RSD,RUB,RWF,SAR,SBD,SCR,SEK,SGD,SHP,SLL,SOS,SRD,STD,SVC,SYP,SZL,THB,TJS,TOP,TRY,TTD,TWD,TZS,UAH,UGX,USD,UYU,UZS,VES,VND,VUV,WST,XAF,XCD,XOF,XPF,YER,ZAR,ZMW,ZWL" }

[pm_filters.aci]
credit = { country = "AD,AE,AT,BE,BG,CH,CN,CO,CR,CY,CZ,DE,DK,DO,EE,EG,ES,ET,FI,FR,GB,GH,GI,GR,GT,HN,HK,HR,HU,ID,IE,IS,IT,JP,KH,LA,LI,LT,LU,LY,MK,MM,MX,MY,MZ,NG,NZ,OM,PA,PE,PK,PL,PT,QA,RO,SA,SN,SE,SI,SK,SV,TH,UA,US,UY,VN,ZM", currency = "AED,ALL,ARS,BGN,CHF,CLP,CNY,COP,CRC,CZK,DKK,DOP,EGP,EUR,GBP,GHS,HKD,HNL,HRK,HUF,IDR,ILS,ISK,JPY,KHR,KPW,LAK,LKR,MAD,MKD,MMK,MXN,MYR,MZN,NGN,NOK,NZD,OMR,PAB,PEN,PHP,PKR,PLN,QAR,RON,RSD,SAR,SEK,SGD,THB,TRY,TWD,UAH,USD,UYU,VND,ZAR,ZMW" }
debit = { country = "AD,AE,AT,BE,BG,CH,CN,CO,CR,CY,CZ,DE,DK,DO,EE,EG,ES,ET,FI,FR,GB,GH,GI,GR,GT,HN,HK,HR,HU,ID,IE,IS,IT,JP,KH,LA,LI,LT,LU,LY,MK,MM,MX,MY,MZ,NG,NZ,OM,PA,PE,PK,PL,PT,QA,RO,SA,SN,SE,SI,SK,SV,TH,UA,US,UY,VN,ZM", currency = "AED,ALL,ARS,BGN,CHF,CLP,CNY,COP,CRC,CZK,DKK,DOP,EGP,EUR,GBP,GHS,HKD,HNL,HRK,HUF,IDR,ILS,ISK,JPY,KHR,KPW,LAK,LKR,MAD,MKD,MMK,MXN,MYR,MZN,NGN,NOK,NZD,OMR,PAB,PEN,PHP,PKR,PLN,QAR,RON,RSD,SAR,SEK,SGD,THB,TRY,TWD,UAH,USD,UYU,VND,ZAR,ZMW" }
mb_way = { country = "EE,ES,PT", currency = "EUR" }
ali_pay = { country = "CN", currency = "CNY" }
eps = { country = "AT", currency = "EUR" }
ideal = { country = "NL", currency = "EUR" }
giropay = { country = "DE", currency = "EUR" }
sofort = { country = "AT,BE,CH,DE,ES,GB,IT,NL,PL", currency = "CHF,EUR,GBP,HUF,PLN" }
interac = { country = "CA", currency = "CAD,USD" }
przelewy24 = { country = "PL", currency = "CZK,EUR,GBP,PLN" }
trustly = { country = "ES,GB,SE,NO,AT,NL,DE,DK,FI,EE,LT,LV", currency = "CZK,DKK,EUR,GBP,NOK,SEK" }
klarna = { country = "AU,AT,BE,CA,CZ,DK,FI,FR,DE,GR,IE,IT,NL,NZ,NO,PL,PT,ES,SE,CH,GB,US", currency = "CHF,DKK,EUR,GBP,NOK,PLN,SEK,USD,AUD,NZD,CAD" }

[pm_filters.authorizedotnet]
credit = { currency = "CAD,USD" }
debit = { currency = "CAD,USD" }
google_pay = { currency = "CHF,DKK,EUR,GBP,NOK,PLN,SEK,USD,AUD,NZD,CAD" }
apple_pay = { currency = "EUR,GBP,ISK,USD,AUD,CAD,BRL,CLP,COP,CRC,CZK,DKK,EGP,GEL,GHS,GTQ,HNL,HKD,HUF,ILS,INR,JPY,KZT,KRW,KWD,MAD,MXN,MYR,NOK,NZD,PEN,PLN,PYG,QAR,RON,SAR,SEK,SGD,THB,TWD,UAH,AED,VND,ZAR" }
paypal = { currency = "AUD,BRL,CAD,CHF,CNY,CZK,DKK,EUR,GBP,HKD,HUF,ILS,JPY,MXN,MYR,NOK,NZD,PHP,PLN,SEK,SGD,THB,TWD,USD" }

[pm_filters.dwolla]
ach = { country = "US", currency = "USD" }

[pm_filters.forte]
credit = { country = "US, CA", currency = "CAD,USD" }
debit = { country = "US, CA", currency = "CAD,USD" }

[pm_filters.nordea]
sepa = { country = "DK,FI,NO,SE", currency = "DKK,EUR,NOK,SEK" }

[pm_filters.fiuu]
duit_now = { country = "MY", currency = "MYR" }
apple_pay = { country = "MY", currency = "MYR" }
google_pay = { country = "MY", currency = "MYR" }
online_banking_fpx = { country = "MY", currency = "MYR" }
credit = { country = "CN,HK,ID,MY,PH,SG,TH,TW,VN", currency = "CNY,HKD,IDR,MYR,PHP,SGD,THB,TWD,VND" }
debit = { country = "CN,HK,ID,MY,PH,SG,TH,TW,VN", currency = "CNY,HKD,IDR,MYR,PHP,SGD,THB,TWD,VND" }

[pm_filters.placetopay]
credit = { country = "BE,CH,CO,CR,EC,HN,MX,PA,PR,UY", currency = "CLP,COP,USD" }
debit = { country = "BE,CH,CO,CR,EC,HN,MX,PA,PR,UY", currency = "CLP,COP,USD" }

[pm_filters.coingate]
crypto_currency = { country = "AL, AD, AT, BE, BA, BG, HR, CZ, DK, EE, FI, FR, DE, GR, HU, IS, IE, IT, LV, LT, LU, MT, MD, NL, NO, PL, PT, RO, RS, SK, SI, ES, SE, CH, UA, GB, AR, BR, CL, CO, CR, DO, SV, GD, MX, PE, LC, AU, NZ, CY, HK, IN, IL, JP, KR, QA, SA, SG, EG", currency = "EUR, USD, GBP" }

[pm_filters.paystack]
eft = { country = "NG, ZA, GH, KE, CI", currency = "NGN, GHS, ZAR, KES, USD" }

[pm_filters.santander]
pix = { country = "BR", currency = "BRL" }

[pm_filters.bluecode]
bluecode = { country = "AT,BE,BG,HR,CY,CZ,DK,EE,FI,FR,DE,GR,HU,IE,IT,LV,LT,LU,MT,NL,PL,PT,RO,SK,SI,ES,SE,IS,LI,NO", currency = "EUR" }

[pm_filters.airwallex]
credit = { country = "AU,HK,SG,NZ,US", currency = "AED,AFN,ALL,AMD,ANG,AOA,ARS,AUD,AWG,AZN,BAM,BBD,BDT,BGN,BHD,BIF,BMD,BND,BOB,BRL,BSD,BTN,BWP,BYN,BZD,CAD,CDF,CHF,CLP,CNY,COP,CRC,CUP,CVE,CZK,DJF,DKK,DOP,DZD,EGP,ERN,ETB,EUR,FJD,FKP,GBP,GEL,GHS,GIP,GMD,GNF,GTQ,GYD,HKD,HNL,HRK,HTG,HUF,IDR,ILS,INR,IQD,IRR,ISK,JMD,JOD,JPY,KES,KGS,KHR,KMF,KPW,KRW,KWD,KYD,KZT,LAK,LBP,LKR,LRD,LSL,LYD,MAD,MDL,MGA,MKD,MMK,MNT,MOP,MRU,MUR,MVR,MWK,MXN,MYR,MZN,NAD,NGN,NIO,NOK,NPR,NZD,OMR,PAB,PEN,PGK,PHP,PKR,PLN,PYG,QAR,RON,RSD,RUB,RWF,SAR,SBD,SCR,SDG,SEK,SGD,SHP,SLE,SLL,SOS,SRD,SSP,STN,SVC,SYP,SZL,THB,TJS,TMT,TND,TOP,TRY,TTD,TWD,TZS,UAH,UGX,USD,UYU,UZS,VES,VND,VUV,WST,XAF,XCD,XOF,XPF,YER,ZAR,ZMW,ZWL" }
debit = { country = "AU,HK,SG,NZ,US", currency = "AED,AFN,ALL,AMD,ANG,AOA,ARS,AUD,AWG,AZN,BAM,BBD,BDT,BGN,BHD,BIF,BMD,BND,BOB,BRL,BSD,BTN,BWP,BYN,BZD,CAD,CDF,CHF,CLP,CNY,COP,CRC,CUP,CVE,CZK,DJF,DKK,DOP,DZD,EGP,ERN,ETB,EUR,FJD,FKP,GBP,GEL,GHS,GIP,GMD,GNF,GTQ,GYD,HKD,HNL,HRK,HTG,HUF,IDR,ILS,INR,IQD,IRR,ISK,JMD,JOD,JPY,KES,KGS,KHR,KMF,KPW,KRW,KWD,KYD,KZT,LAK,LBP,LKR,LRD,LSL,LYD,MAD,MDL,MGA,MKD,MMK,MNT,MOP,MRU,MUR,MVR,MWK,MXN,MYR,MZN,NAD,NGN,NIO,NOK,NPR,NZD,OMR,PAB,PEN,PGK,PHP,PKR,PLN,PYG,QAR,RON,RSD,RUB,RWF,SAR,SBD,SCR,SDG,SEK,SGD,SHP,SLE,SLL,SOS,SRD,SSP,STN,SVC,SYP,SZL,THB,TJS,TMT,TND,TOP,TRY,TTD,TWD,TZS,UAH,UGX,USD,UYU,UZS,VES,VND,VUV,WST,XAF,XCD,XOF,XPF,YER,ZAR,ZMW,ZWL" }
google_pay = { country = "AL, DZ, AS, AO, AG, AR, AU, AZ, BH, BR, BG, CA, CL, CO, CZ, DK, DO, EG, HK, HU, ID, IL, JP, JO, KZ, KE, KW, LB, MY, MX, OM, PK, PA, PE, PH, PL, QA, RO, SA, SG, ZA, LK, SE, TW, TH, TR, UA, AE, UY, VN, AT, BE, HR, EE, FI, FR, DE, GR, IE, IT, LV, LT, LU, NL, PL, PT, SK, ES, SE, RO, BG", currency = "ALL, DZD, USD, AOA, XCD, ARS, AUD, EUR, AZN, BHD, BRL, BGN, CAD, CLP, COP, CZK, DKK, DOP, EGP, HKD, HUF, INR, IDR, ILS, JPY, JOD, KZT, KES, KWD, LBP, MYR, MXN, NZD, NOK, OMR, PKR, PAB, PEN, PHP, PLN, QAR, RON, SAR, SGD, ZAR, LKR, SEK, CHF, TWD, THB, TRY, UAH, AED, GBP, UYU, VND" }
paypal = { currency = "AUD,BRL,CAD,CZK,DKK,EUR,HKD,HUF,JPY,MYR,MXN,NOK,NZD,PHP,PLN,GBP,RUB,SGD,SEK,CHF,THB,USD" }
klarna = { currency = "EUR, DKK, NOK, PLN, SEK, CHF, GBP, USD, CZK" }
trustly = {currency="DKK, EUR, GBP, NOK, PLN, SEK" }
blik = { country="PL" , currency = "PLN" }
atome = { country = "SG, MY" , currency = "SGD, MYR" }

#tokenization configuration which describe token lifetime and payment method for specific connector
[tokenization]
stripe = { long_lived_token = false, payment_method = "wallet", payment_method_type = { type = "disable_only", list = "google_pay" } }
checkout = { long_lived_token = false, payment_method = "wallet", apple_pay_pre_decrypt_flow = "network_tokenization" }
mollie = { long_lived_token = false, payment_method = "card" }
braintree = { long_lived_token = false, payment_method = "card" }
gocardless = { long_lived_token = true, payment_method = "bank_debit" }
billwerk = { long_lived_token = false, payment_method = "card" }
globalpay = { long_lived_token = false, payment_method = "card", flow = "mandates" }
dwolla = { long_lived_token = true, payment_method = "bank_debit" }

[connector_customer]
connector_list = "authorizedotnet,dwolla,facilitapay,gocardless,hyperswitch_vault,stax,stripe"
payout_connector_list = "nomupay,wise"

[dummy_connector]
enabled = true
payment_ttl = 172800
payment_duration = 1000
payment_tolerance = 100
payment_retrieve_duration = 500
payment_retrieve_tolerance = 100
payment_complete_duration = 500
payment_complete_tolerance = 100
refund_ttl = 172800
refund_duration = 1000
refund_tolerance = 100
refund_retrieve_duration = 500
refund_retrieve_tolerance = 100
authorize_ttl = 36000
assets_base_url = "https://app.hyperswitch.io/assets/TestProcessor/"
default_return_url = "https://app.hyperswitch.io/"
slack_invite_url = "https://join.slack.com/t/hyperswitch-io/shared_invite/zt-2awm23agh-p_G5xNpziv6yAiedTkkqLg"
discord_invite_url = "https://discord.gg/wJZ7DVW8mm"

[payouts]
payout_eligibility = true

[mandates.supported_payment_methods]
bank_debit.ach = { connector_list = "gocardless,adyen,stripe" }
bank_debit.becs = { connector_list = "gocardless,stripe,adyen" }
bank_debit.bacs = { connector_list = "stripe,gocardless" }
bank_debit.sepa = { connector_list = "gocardless,adyen,stripe,deutschebank" }
card.credit.connector_list = "stripe,adyen,authorizedotnet,cybersource,datatrans,globalpay,worldpay,multisafepay,nmi,nexinets,noon,bankofamerica,braintree,nuvei,payme,wellsfargo,bamboraapac,elavon,fiuu,nexixpay,novalnet,paybox,paypal,xendit,moneris,worldpayvantiv,payload"
card.debit.connector_list = "stripe,adyen,authorizedotnet,cybersource,datatrans,globalpay,worldpay,multisafepay,nmi,nexinets,noon,bankofamerica,braintree,nuvei,payme,wellsfargo,bamboraapac,elavon,fiuu,nexixpay,novalnet,paybox,paypal,xendit,moneris,worldpayvantiv,payload"
pay_later.klarna.connector_list = "adyen,aci"
wallet.apple_pay.connector_list = "stripe,adyen,cybersource,noon,bankofamerica,nexinets,novalnet,authorizedotnet"
wallet.samsung_pay.connector_list = "cybersource"
wallet.google_pay.connector_list = "stripe,adyen,cybersource,bankofamerica,noon,globalpay,multisafepay,novalnet,authorizedotnet"
wallet.paypal.connector_list = "adyen,globalpay,nexinets,novalnet,paypal,authorizedotnet"
wallet.momo.connector_list = "adyen"
wallet.kakao_pay.connector_list = "adyen"
wallet.go_pay.connector_list = "adyen"
wallet.gcash.connector_list = "adyen"
wallet.dana.connector_list = "adyen"
wallet.twint.connector_list = "adyen"
wallet.vipps.connector_list = "adyen"

bank_redirect.ideal.connector_list = "stripe,adyen,globalpay,multisafepay,nexinets,aci"
bank_redirect.sofort.connector_list = "globalpay,aci"
bank_redirect.giropay.connector_list = "globalpay,multisafepay,nexinets,aci"
bank_redirect.bancontact_card.connector_list = "adyen,stripe"
bank_redirect.trustly.connector_list = "adyen,aci"
bank_redirect.open_banking_uk.connector_list = "adyen"
bank_redirect.eps.connector_list = "globalpay,nexinets,aci"

[debit_routing_config]
supported_currencies = "USD"
supported_connectors = "adyen"

[debit_routing_config.connector_supported_debit_networks]
adyen = "Star,Pulse,Accel,Nyce"

[cors]
max_age = 30
origins = "http://localhost:8080"
allowed_methods = "GET,POST,PUT,DELETE"
wildcard_origin = false

[mandates.update_mandate_supported]
card.credit = { connector_list = "cybersource" }
card.debit = { connector_list = "cybersource" }

[network_transaction_id_supported_connectors]
connector_list = "adyen,archipel,cybersource,novalnet,stripe,worldpay,worldpayvantiv"

[analytics]
source = "sqlx"

[analytics.sqlx]
username = "db_user"
password = "db_pass"
host = "localhost"
port = 5432
dbname = "hyperswitch_db"
pool_size = 5
connection_timeout = 10

[kv_config]
ttl = 300 # 5 * 60 seconds

[frm]
enabled = true

[connector_onboarding.paypal]
client_id = ""
client_secret = ""
partner_id = ""

[unmasked_headers]
keys = "accept-language,user-agent,x-profile-id"

[multitenancy]
enabled = false
global_tenant = { tenant_id = "global", schema = "public", redis_key_prefix = "" }

[multitenancy.tenants.public]
base_url = "http://localhost:8080"
schema = "public"
accounts_schema = "public"
redis_key_prefix = ""
clickhouse_database = "default"

[multitenancy.tenants.public.user]
control_center_url = "http://localhost:9000"

[email]
sender_email = "example@example.com"
aws_region = ""
allowed_unverified_days = 1
active_email_client = "NO_EMAIL_CLIENT"
recon_recipient_email = "recon@example.com"
prod_intent_recipient_email = "business@example.com"

[email.aws_ses]
email_role_arn = ""
sts_role_session_name = ""

[temp_locker_enable_config]
paybox = { payment_method = "card" }
redsys = { payment_method = "card" }
barclaycard = { payment_method = "card" }

[billing_connectors_payment_sync]
billing_connectors_which_require_payment_sync = "stripebilling, recurly"
[billing_connectors_invoice_sync]
billing_connectors_which_requires_invoice_sync_call = "recurly"

[chat]
enabled = false
hyperswitch_ai_host = "http://0.0.0.0:8000"

<<<<<<< HEAD
=======


>>>>>>> 0b59b908
[revenue_recovery.card_config.amex]
max_retries_per_day = 20
max_retry_count_for_thirty_day = 20

[revenue_recovery.card_config.mastercard]
max_retries_per_day = 10
max_retry_count_for_thirty_day = 35

[revenue_recovery.card_config.visa]
max_retries_per_day = 20
max_retry_count_for_thirty_day = 20

[revenue_recovery.card_config.discover]
max_retries_per_day = 20
max_retry_count_for_thirty_day = 20<|MERGE_RESOLUTION|>--- conflicted
+++ resolved
@@ -787,11 +787,8 @@
 enabled = false
 hyperswitch_ai_host = "http://0.0.0.0:8000"
 
-<<<<<<< HEAD
-=======
-
-
->>>>>>> 0b59b908
+
+
 [revenue_recovery.card_config.amex]
 max_retries_per_day = 20
 max_retry_count_for_thirty_day = 20
