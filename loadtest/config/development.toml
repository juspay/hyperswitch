[log.file]
enabled = false

[log.console]
enabled = false

[log.telemetry]
traces_enabled = true
metrics_enabled = true
ignore_errors = false

[master_database]
username = "postgres"
password = "postgres"
host = "db"
port = 5432
dbname = "loadtest_router"
pool_size = 20
connection_timeout = 10

[server]
host = "0.0.0.0"

[redis]
host = "redis-queue"

[secrets]
admin_api_key = "test_admin"
jwt_secret = "secret"

[locker]
host = ""
host_rs = ""
mock_locker = true
basilisk_host = ""

[forex_api]
call_delay = 21600
local_fetch_retry_count = 5
local_fetch_retry_delay = 1000
api_timeout = 20000
api_key = "YOUR API KEY HERE"
fallback_api_key = "YOUR API KEY HERE"
redis_lock_timeout = 26000

[eph_key]
validity = 1

[refund]
max_attempts = 10
max_age = 365

[jwekey]
locker_key_identifier1 = ""
locker_key_identifier2 = ""
locker_encryption_key1 = ""
locker_encryption_key2 = ""
locker_decryption_key1 = ""
locker_decryption_key2 = ""
vault_encryption_key = ""
rust_locker_encryption_key = ""
vault_private_key = ""

[webhooks]
outgoing_enabled = true

[api_keys]
hash_key = "0123456789abcdef0123456789abcdef0123456789abcdef0123456789abcdef"

[connectors]
aci.base_url = "https://eu-test.oppwa.com/"
adyen.base_url = "https://checkout-test.adyen.com/"
adyen.secondary_base_url = "https://pal-test.adyen.com/"
airwallex.base_url = "https://api-demo.airwallex.com/"
applepay.base_url = "https://apple-pay-gateway.apple.com/"
authorizedotnet.base_url = "https://apitest.authorize.net/xml/v1/request.api"
bambora.base_url = "https://api.na.bambora.com"
bankofamerica.base_url = "https://apitest.merchant-services.bankofamerica.com/"
bitpay.base_url = "https://test.bitpay.com"
bluesnap.base_url = "https://sandbox.bluesnap.com/"
bluesnap.secondary_base_url = "https://sandpay.bluesnap.com/"
boku.base_url = "https://country-api4-stage.boku.com"
braintree.base_url = "https://api.sandbox.braintreegateway.com/"
braintree.secondary_base_url = "https://payments.sandbox.braintree-api.com/graphql"
cashtocode.base_url = "https://cluster05.api-test.cashtocode.com"
checkout.base_url = "https://api.sandbox.checkout.com/"
coinbase.base_url = "https://api.commerce.coinbase.com"
cryptopay.base_url = "https://business-sandbox.cryptopay.me"
cybersource.base_url = "https://apitest.cybersource.com/"
dlocal.base_url = "https://sandbox.dlocal.com/"
dummyconnector.base_url = "http://localhost:8080/dummy-connector"
fiserv.base_url = "https://cert.api.fiservapps.com/"
forte.base_url = "https://sandbox.forte.net/api/v3"
globalpay.base_url = "https://apis.sandbox.globalpay.com/ucp/"
globepay.base_url = "https://pay.globepay.co/"
gocardless.base_url = "https://api-sandbox.gocardless.com"
helcim.base_url = "https://api.helcim.com/"
iatapay.base_url = "https://sandbox.iata-pay.iata.org/api/v1"
klarna.base_url = "https://api-na.playground.klarna.com/"
mollie.base_url = "https://api.mollie.com/v2/"
mollie.secondary_base_url = "https://api.cc.mollie.com/v1/"
multisafepay.base_url = "https://testapi.multisafepay.com/"
nexinets.base_url = "https://apitest.payengine.de/v1"
nmi.base_url = "https://secure.nmi.com/"
noon.base_url = "https://api-test.noonpayments.com/"
noon.key_mode = "Test"
nuvei.base_url = "https://ppp-test.nuvei.com/"
opayo.base_url = "https://pi-test.sagepay.com/"
opennode.base_url = "https://dev-api.opennode.com"
payeezy.base_url = "https://api-cert.payeezy.com/"
payme.base_url = "https://sandbox.payme.io/"
paypal.base_url = "https://api-m.sandbox.paypal.com/"
payu.base_url = "https://secure.snd.payu.com/"
powertranz.base_url = "https://staging.ptranz.com/api/"
prophetpay.base_url = "https://ccm-thirdparty.cps.golf/"
rapyd.base_url = "https://sandboxapi.rapyd.net"
shift4.base_url = "https://api.shift4.com/"
signifyd.base_url = "https://api.signifyd.com/"
square.base_url = "https://connect.squareupsandbox.com/"
square.secondary_base_url = "https://pci-connect.squareupsandbox.com/"
stax.base_url = "https://apiprod.fattlabs.com/"
stripe.base_url = "https://api.stripe.com/"
stripe.base_url_file_upload = "https://files.stripe.com/"
trustpay.base_url = "https://test-tpgw.trustpay.eu/"
trustpay.base_url_bank_redirects = "https://aapi.trustpay.eu/"
tsys.base_url = "https://stagegw.transnox.com/"
volt.base_url = "https://api.sandbox.volt.io/"
worldline.base_url = "https://eu.sandbox.api-ingenico.com/"
worldpay.base_url = "https://try.access.worldpay.com/"
wise.base_url = "https://api.sandbox.transferwise.tech/"
zen.base_url = "https://api.zen-test.com/"
zen.secondary_base_url = "https://secure.zen-test.com/"

[pm_filters.default]
apple_pay = { country = "AU,CN,HK,JP,MO,MY,NZ,SG,TW,AM,AT,AZ,BY,BE,BG,HR,CY,CZ,DK,EE,FO,FI,FR,GE,DE,GR,GL,GG,HU,IS,IE,IM,IT,KZ,JE,LV,LI,LT,LU,MT,MD,MC,ME,NL,NO,PL,PT,RO,SM,RS,SK,SI,ES,SE,CH,UA,GB,AR,CO,CR,BR,MX,PE,BH,IL,JO,KW,PS,QA,SA,AE,CA,UM,US,KR,VN,MA,ZA,VA,CL,SV,GT,HN,PA", currency = "AED,AUD,CHF,CAD,EUR,GBP,HKD,SGD,USD" }

[connectors.supported]
wallets = ["klarna", "braintree", "applepay"]
rewards = ["cashtocode", "zen"]
cards = [
    "aci",
    "adyen",
    "airwallex",
    "authorizedotnet",
    "bambora",
    "bankofamerica",
    "bitpay",
    "bluesnap",
    "boku",
    "braintree",
    "checkout",
    "coinbase",
    "cryptopay",
    "cybersource",
    "dlocal",
    "dummyconnector",
    "fiserv",
    "forte",
    "globalpay",
    "globepay",
    "gocardless",
    "helcim",
    "iatapay",
    "mollie",
    "multisafepay",
    "nexinets",
    "nmi",
    "noon",
    "nuvei",
    "opayo",
    "opennode",
    "payeezy",
    "payme",
    "paypal",
    "payu",
    "powertranz",
    "prophetpay",
    "shift4",
    "square",
    "stax",
    "stripe",
    "trustpay",
    "tsys",
    "volt",
    "wise",
    "worldline",
    "worldpay",
    "zen",
]

[pm_filters.zen]
credit = { not_available_flows = { capture_method = "manual" } }
debit = { not_available_flows = { capture_method = "manual" } }
boleto = { country = "BR", currency = "BRL" }
efecty = { country = "CO", currency = "COP" }
multibanco = { country = "PT", currency = "EUR" }
pago_efectivo = { country = "PE", currency = "PEN" }
pse = { country = "CO", currency = "COP" }
pix = { country = "BR", currency = "BRL" }
red_compra = { country = "CL", currency = "CLP" }
red_pagos = { country = "UY", currency = "UYU" }

#tokenization configuration which describe token lifetime and payment method for specific connector
[tokenization]
stripe = { long_lived_token = false, payment_method = "wallet", payment_method_type = { type = "disable_only", list = "google_pay" } }
checkout = { long_lived_token = false, payment_method = "wallet" }
mollie = {long_lived_token = false, payment_method = "card"}
braintree = { long_lived_token = false, payment_method = "card" }
gocardless = {long_lived_token = true, payment_method = "bank_debit"}

[connector_customer]
connector_list = "gocardless,stax,stripe"
payout_connector_list = "wise"

[dummy_connector]
enabled = true
payment_ttl = 172800
payment_duration = 1000
payment_tolerance = 100
payment_retrieve_duration = 500
payment_retrieve_tolerance = 100
payment_complete_duration = 500
payment_complete_tolerance = 100
refund_ttl = 172800
refund_duration = 1000
refund_tolerance = 100
refund_retrieve_duration = 500
refund_retrieve_tolerance = 100
authorize_ttl = 36000
assets_base_url = "https://app.hyperswitch.io/assets/TestProcessor/"
default_return_url = "https://app.hyperswitch.io/"
slack_invite_url = "https://join.slack.com/t/hyperswitch-io/shared_invite/zt-1k6cz4lee-SAJzhz6bjmpp4jZCDOtOIg"
discord_invite_url = "https://discord.gg/wJZ7DVW8mm"

[payouts]
payout_eligibility = true

[multiple_api_version_supported_connectors]
supported_connectors = "braintree"

[mandates.supported_payment_methods]
pay_later.klarna = {connector_list = "adyen"}
wallet.google_pay = {connector_list = "stripe,adyen"}
wallet.apple_pay = {connector_list = "stripe,adyen"}
wallet.paypal = {connector_list = "adyen"}
card.credit = {connector_list = "stripe,adyen,authorizedotnet,globalpay,worldpay,multisafepay,nmi,nexinets,noon"}
card.debit = {connector_list = "stripe,adyen,authorizedotnet,globalpay,worldpay,multisafepay,nmi,nexinets,noon"}
bank_debit.ach = { connector_list = "gocardless"}
bank_debit.becs = { connector_list = "gocardless"}
bank_debit.sepa = { connector_list = "gocardless"}

[analytics]
source = "sqlx"

[analytics.sqlx]
username = "db_user"
password = "db_pass"
host = "localhost"
port = 5432
dbname = "hyperswitch_db"
pool_size = 5
connection_timeout = 10

[kv_config]
ttl = 300 # 5 * 60 seconds

<<<<<<< HEAD
[frm]
=======
[connector_onboarding.paypal]
client_id = ""
client_secret = ""
partner_id = ""
>>>>>>> 792e642a
enabled = true<|MERGE_RESOLUTION|>--- conflicted
+++ resolved
@@ -264,12 +264,10 @@
 [kv_config]
 ttl = 300 # 5 * 60 seconds
 
-<<<<<<< HEAD
 [frm]
-=======
+enabled = true
+
 [connector_onboarding.paypal]
 client_id = ""
 client_secret = ""
-partner_id = ""
->>>>>>> 792e642a
-enabled = true+partner_id = ""