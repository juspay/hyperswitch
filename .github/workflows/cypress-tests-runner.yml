--- conflicted
+++ resolved
@@ -13,12 +13,8 @@
 env:
   CARGO_INCREMENTAL: 0
   CARGO_NET_RETRY: 10
-<<<<<<< HEAD
   PAYMENTS_CONNECTORS: "archipel cybersource stripe"
-=======
-  PAYMENTS_CONNECTORS: "cybersource stripe"
   ALPHA_PAYMENTS_CONNECTORS: "celero silverflow"
->>>>>>> e45bad38
   RUST_BACKTRACE: short
   RUSTUP_MAX_RETRIES: 10
   RUN_TESTS: ${{ ((github.event_name == 'pull_request') && (github.event.pull_request.head.repo.full_name == github.event.pull_request.base.repo.full_name)) || (github.event_name == 'merge_group')}}
@@ -196,11 +192,7 @@
           CONNECTOR_AUTH_PASSPHRASE: ${{ secrets.CONNECTOR_AUTH_PASSPHRASE }}
           CONNECTOR_CREDS_S3_BUCKET_URI: ${{ secrets.CONNECTOR_CREDS_S3_BUCKET_URI}}
           DESTINATION_FILE_NAME: "creds.json.gpg"
-<<<<<<< HEAD
-          S3_SOURCE_FILE_NAME: "cc37a43a-e9fd-481c-8a3d-3f3d578c435c.json.gpg"
-=======
           S3_SOURCE_FILE_NAME: "9f00461f-5a48-4f9c-aa8c-3510e4cb7d9c.json.gpg"
->>>>>>> e45bad38
         shell: bash
         run: |
           mkdir -p ".github/secrets" ".github/test"
