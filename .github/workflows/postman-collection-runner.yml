name: Postman Collection API test

on:
  workflow_dispatch:

  schedule:
    # Run workflow at 6 AM and 6 PM IST
    - cron: "30 0,12 * * *"
  workflow_dispatch:

concurrency:
  group: ${{ github.workflow }}-${{ github.ref }}
  cancel-in-progress: true

jobs:
  api_tests:
    name: Run Postman Collection on integ env
    runs-on: ubuntu-latest

    strategy:
      fail-fast: false
      matrix:
        connector:
          - adyen
          - stripe

    steps:
      - name: Checkout repository
        uses: actions/checkout@v3
<<<<<<< HEAD
      
      - name: Decrypt connector auth file
        env:
          CONNECTOR_AUTH_PASSPHRASE: ${{ secrets.CONNECTOR_AUTH_PASSPHRASE }}
        shell: bash
        run: ./scripts/decrypt_connector_auth.sh

      - name: Set connector auth file path in env
        shell: bash
        run: echo "CONNECTOR_CONFIG_PATH=$HOME/target/test/connector_auth.toml" >> $GITHUB_ENV

      - name: Run Tests
        env:
          ADMIN_API_KEY: ${{ secrets.INTEG_ADMIN_API_KEY }}
          BASE_URL: ${{ secrets.INTEG_BASE_URL }}
          MERCHANT_ID: ${{ secrets.STRIPE_GATEWAY_MERCHANT_ID }}
          CONNECTOR_CONFIG_PATH: ${{ env.CONNECTOR_CONFIG_PATH }}

          # Stripe specific env variables, will be replaced by connector_auth.toml
          GATEWAY_MERCHANT_ID: ${{ secrets.STRIPE_GATEWAY_MERCHANT_ID }}
          GPAY_CERTIFICATE: ${{ secrets.STRIPE_GPAY_CERTIFICATE }}
          GPAY_CERTIFICATE_KEYS: ${{ secrets.STRIPE_GPAY_CERTIFICATE_KEYS }}
        shell: bash
        run: ./scripts/postman_test_automation.sh ${{ matrix.connector }}
=======

      #  Not installing the newman since it's already included in the Ubuntu image.
      #- name: Install Newman
      #  run: npm install -g newman

      # - name: Install portman
      #   run: npm install -g @apideck/portman

      # - name: Generate postman collection
      #   run: portman --cliOptionsFile postman/portman-cli.json

  run_api_test_stripe:
    name: Run Postman Collection
    runs-on: ubuntu-latest
    needs: api_tests
    steps:
      - name: Checkout repository
        uses: actions/checkout@v3
      - name: Run Newman
        run:
          newman run postman/hyperswitch.postman_collection.json --env-var admin_api_key=${{ secrets.INTEG_ADMIN_API_KEY }} --env-var baseUrl=${{ secrets.INTEG_BASE_URL }} --env-var connector_api_key=${{ secrets.STRIPE_API_KEY }}
          --env-var gateway_merchant_id=${{ secrets.STRIPE_GATEWAY_MERCHANT_ID }} --env-var certificate=${{ secrets.STRIPE_GPAY_CERTIFICATE }} --env-var certificate_keys=${{ secrets.STRIPE_GPAY_CERTIFICATE_KEYS }}
>>>>>>> 6e581c60
<|MERGE_RESOLUTION|>--- conflicted
+++ resolved
@@ -27,7 +27,6 @@
     steps:
       - name: Checkout repository
         uses: actions/checkout@v3
-<<<<<<< HEAD
       
       - name: Decrypt connector auth file
         env:
@@ -51,28 +50,4 @@
           GPAY_CERTIFICATE: ${{ secrets.STRIPE_GPAY_CERTIFICATE }}
           GPAY_CERTIFICATE_KEYS: ${{ secrets.STRIPE_GPAY_CERTIFICATE_KEYS }}
         shell: bash
-        run: ./scripts/postman_test_automation.sh ${{ matrix.connector }}
-=======
-
-      #  Not installing the newman since it's already included in the Ubuntu image.
-      #- name: Install Newman
-      #  run: npm install -g newman
-
-      # - name: Install portman
-      #   run: npm install -g @apideck/portman
-
-      # - name: Generate postman collection
-      #   run: portman --cliOptionsFile postman/portman-cli.json
-
-  run_api_test_stripe:
-    name: Run Postman Collection
-    runs-on: ubuntu-latest
-    needs: api_tests
-    steps:
-      - name: Checkout repository
-        uses: actions/checkout@v3
-      - name: Run Newman
-        run:
-          newman run postman/hyperswitch.postman_collection.json --env-var admin_api_key=${{ secrets.INTEG_ADMIN_API_KEY }} --env-var baseUrl=${{ secrets.INTEG_BASE_URL }} --env-var connector_api_key=${{ secrets.STRIPE_API_KEY }}
-          --env-var gateway_merchant_id=${{ secrets.STRIPE_GATEWAY_MERCHANT_ID }} --env-var certificate=${{ secrets.STRIPE_GPAY_CERTIFICATE }} --env-var certificate_keys=${{ secrets.STRIPE_GPAY_CERTIFICATE_KEYS }}
->>>>>>> 6e581c60
+        run: ./scripts/postman_test_automation.sh ${{ matrix.connector }}