--- conflicted
+++ resolved
@@ -103,15 +103,9 @@
           args: "--no-default-features"
 
       - uses: baptiste0928/cargo-install@v2.2.0
-<<<<<<< HEAD
-        with:
-          crate: just
-          args: "--no-default-features"
-=======
         if: ${{ ((github.event_name == 'pull_request') && (github.event.pull_request.head.repo.full_name == github.event.pull_request.base.repo.full_name)) || (github.event_name == 'merge_group')}}
         with:
           crate: just
->>>>>>> 35c9b8af
 
       - name: Diesel migration run
         if: ${{ ((github.event_name == 'pull_request') && (github.event.pull_request.head.repo.full_name == github.event.pull_request.base.repo.full_name)) || (github.event_name == 'merge_group')}}
