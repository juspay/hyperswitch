name: Run postman tests

on:
  workflow_dispatch:
  pull_request:
  merge_group:
    types: [checks_requested]

concurrency:
  group: ${{ github.workflow }}-${{ github.ref }}
  cancel-in-progress: true

env:
  CARGO_INCREMENTAL: 1
  CARGO_NET_RETRY: 10
  RUSTUP_MAX_RETRIES: 10
  RUST_BACKTRACE: short
  CARGO_REGISTRIES_CRATES_IO_PROTOCOL: sparse
<<<<<<< HEAD
  SCCACHE_GHA_ENABLED: "true"
  RUSTC_WRAPPER: "sccache"
=======
  CONNECTORS: aci, adyen_uk, airwallex, authorizedotnet, bambora, bambora_3ds, bluesnap, checkout, globalpay, mollie, nexinets, nmi, shift4, stripe, trustpay, worldline
>>>>>>> c2f471ef

jobs:
  runner:
    name: Run postman tests
    runs-on: ubuntu-latest

    services:
      redis:
        image: "${{ github.event_name != 'pull_request' && 'redis' || '' }}"
        options: >-
          --health-cmd "redis-cli ping"
          --health-interval 10s
          --health-timeout 5s
          --health-retries 5
        ports:
          - 6379:6379
      postgres:
        image: "${{ github.event_name != 'pull_request' && 'postgres:14.5' || '' }}"
        env:
          POSTGRES_USER: db_user
          POSTGRES_PASSWORD: db_pass
          POSTGRES_DB: hyperswitch_db
        options: >-
          --health-cmd pg_isready
          --health-interval 10s
          --health-timeout 5s
          --health-retries 5
        ports:
          - 5432:5432

    steps:
      - name: Ignore Tests incase of pull request
        if: github.event_name == 'pull_request'
        shell: bash
        run: |
          echo "Skipped tests as the event is pull request" 
          exit 0

      - name: Repository checkout
        if: github.event_name != 'pull_request'
        uses: actions/checkout@v3

      - name: Decrypt connector auth file
        if: github.event_name != 'pull_request'
        env:
          CONNECTOR_AUTH_PASSPHRASE: ${{ secrets.CONNECTOR_AUTH_PASSPHRASE }}
        shell: bash
        run: ./scripts/decrypt_connector_auth.sh

      - name: Set paths in env
        if: github.event_name != 'pull_request'
        id: config_path
        shell: bash
        run: |
          echo "CONNECTOR_AUTH_FILE_PATH=$HOME/target/test/connector_auth.toml" >> $GITHUB_ENV

      - name: Fetch keys
        if: github.event_name != 'pull_request'
        env:
          TOML_PATH: "./config/development.toml"
        run: |
          LOCAL_ADMIN_API_KEY=$(yq '.secrets.admin_api_key' $TOML_PATH)
          echo "ADMIN_API_KEY=$LOCAL_ADMIN_API_KEY" >> $GITHUB_ENV

      - name: Install Rust
        if: github.event_name != 'pull_request'
        uses: dtolnay/rust-toolchain@master
        with:
          toolchain: stable

      - name: Build and Cache Rust Dependencies
        if: github.event_name != 'pull_request'
        uses: Swatinem/rust-cache@v2.4.0

      - name: Install Diesel CLI with Postgres Support
        if: github.event_name != 'pull_request'
        uses: baptiste0928/cargo-install@v2.1.0
        with:
          crate: diesel_cli
          features: postgres
          args: "--no-default-features"

      - name: Diesel migration run
        if: github.event_name != 'pull_request'
        shell: bash
        env:
          DATABASE_URL: postgres://db_user:db_pass@localhost:5432/hyperswitch_db
        run: diesel migration run

      - name: Setup Local Server
        if: github.event_name != 'pull_request'
        run: |
          cargo run &
          COUNT=0
          # Wait for the server to start in port 8080
          while netstat -lnt | awk '$4 ~ /:8080$/ {exit 1}'; do 
              # Wait for 15 mins to start otherwise kill the task
              if [ $COUNT -gt 90 ];
              then
                  exit 1
              else 
                  COUNT=$((COUNT+1))
                  sleep 10
              fi
          done

      - name: Get Connectors
        env:
          CONNECTORS_PATH: ${{ secrets.CONNECTORS_PATH }}
        shell: bash
        run: |
          apt install net-tools
          sh .github/scripts/connector_validate.sh

      - name: Run Tests
        if: github.event_name != 'pull_request'
        env:
          BASE_URL: "http://localhost:8080"
          GATEWAY_MERCHANT_ID: ${{ secrets.STRIPE_GATEWAY_MERCHANT_ID }}
          GPAY_CERTIFICATE: ${{ secrets.STRIPE_GPAY_CERTIFICATE }}
          GPAY_CERTIFICATE_KEYS: ${{ secrets.STRIPE_GPAY_CERTIFICATE_KEYS }}
        shell: bash
        run: |
          # Declare variables
          RED='\033[0;31m'
          RESET='\033[0m'
          MAX_RETRIES=3
          FAILED_CONNECTORS=()
          PREVIOUS_FAILED_CONNECTORS=()

          # Runner function
          run_connector() {
            local connector_name="$1"
            if cargo run --bin test_utils -- --connector_name="$connector_name" --base_url="$BASE_URL" --admin_api_key="$ADMIN_API_KEY" --folder_name="$FOLDERS"; then
              echo "Connector $connector_name executed successfully."
              return 0
            else
              return 1
            fi
          }

          # Connectors are parsed and runner is called for each connector
          for i in $(echo "$CONNECTORS" | tr "," "\n"); do
            if ! run_connector "$i"; then
              FAILED_CONNECTORS+=("$i")
            fi
          done

          # Retry failed connectors by calling runner function with max retries set to 3
          if [ ${#FAILED_CONNECTORS[@]} -gt 0 ]; then
            PREVIOUS_FAILED_CONNECTORS=("${FAILED_CONNECTORS[@]}")

            echo "Retrying failed connectors..."
            RETRIES=0
            while [ $RETRIES -lt $MAX_RETRIES ] && [ ${#FAILED_CONNECTORS[@]} -gt 0 ]; do
              NEW_FAILED_CONNECTORS=()
              for i in "${FAILED_CONNECTORS[@]}"; do
                if run_connector "$i"; then
                  continue  # Skip processing successful connectors during the retry loop
                else
                  NEW_FAILED_CONNECTORS+=("$i")
                fi
              done
              FAILED_CONNECTORS=("${NEW_FAILED_CONNECTORS[@]}")
              RETRIES=$((RETRIES + 1))
            done

            # If any connectors failed to run previously but succeeded after retries, print them
            if [ ${#FAILED_CONNECTORS[@]} -lt ${#PREVIOUS_FAILED_CONNECTORS[@]} ]; then
              echo -e "${RED}One or more connectors failed to run but succeeded after retries:${RESET}"
              for i in "${PREVIOUS_FAILED_CONNECTORS[@]}"; do
                if ! printf '%s\n' "${FAILED_CONNECTORS[@]}" | grep -q "^$i$"; then
                  echo "$i"
                fi
              done
            fi

            # If any connectors still failed to run after retries, exit with error
            if [ ${#FAILED_CONNECTORS[@]} -gt 0 ]; then
              echo -e "${RED}One or more connectors still failed to run after retries:${RESET}"
              printf '%s\n' "${FAILED_CONNECTORS[@]}"
              exit 1
            fi
          fi<|MERGE_RESOLUTION|>--- conflicted
+++ resolved
@@ -16,12 +16,6 @@
   RUSTUP_MAX_RETRIES: 10
   RUST_BACKTRACE: short
   CARGO_REGISTRIES_CRATES_IO_PROTOCOL: sparse
-<<<<<<< HEAD
-  SCCACHE_GHA_ENABLED: "true"
-  RUSTC_WRAPPER: "sccache"
-=======
-  CONNECTORS: aci, adyen_uk, airwallex, authorizedotnet, bambora, bambora_3ds, bluesnap, checkout, globalpay, mollie, nexinets, nmi, shift4, stripe, trustpay, worldline
->>>>>>> c2f471ef
 
 jobs:
   runner:
