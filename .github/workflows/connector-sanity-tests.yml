--- conflicted
+++ resolved
@@ -100,8 +100,4 @@
         uses: actions-rs/cargo@v1
         with:
           command: test
-<<<<<<< HEAD
-          args: --package router --test connectors -- ${{ matrix.connector }}"::" --test-threads=1
-=======
-          args: --package router --test connectors -- "${{ matrix.connector }}::" --test-threads=1
->>>>>>> cef89143
+          args: --package router --test connectors -- "${{ matrix.connector }}::" --test-threads=1