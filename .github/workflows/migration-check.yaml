--- conflicted
+++ resolved
@@ -59,32 +59,6 @@
       - uses: baptiste0928/cargo-install@v2.2.0
         with:
           crate: just
-<<<<<<< HEAD
-          args: "--no-default-features"
-
-      - name: Verify `diesel migration run for v1`
-        shell: bash
-        env:
-          DATABASE_URL: postgres://postgres:postgres@localhost:5432/postgres
-        run: just migrate run --locked-schema --all
-
-      - name: Verify `diesel migration redo for v1`
-        shell: bash
-        env:
-          DATABASE_URL: postgres://postgres:postgres@localhost:5432/postgres
-        run: just migrate redo --locked-schema --all
-
-      - name: Verify `diesel migration run for v2`
-        shell: bash
-        env:
-          DATABASE_URL: postgres://postgres:postgres@localhost:5432/postgres
-        run: just migrate_v2 run --locked-schema --all
-
-      - name: Verify `diesel migration redo for v2`
-        shell: bash
-        env:
-          DATABASE_URL: postgres://postgres:postgres@localhost:5432/postgres
-=======
 
       - name: Verify `diesel migration run for v1`
         shell: bash
@@ -100,5 +74,4 @@
 
       - name: Verify `diesel migration redo for v2`
         shell: bash
->>>>>>> 35c9b8af
         run: just migrate_v2 redo --locked-schema --all