--- conflicted
+++ resolved
@@ -74,12 +74,8 @@
           - stripe
           - adyen_uk,shift4,worldline,multisafepay
           - airwallex,bluesnap,checkout
-<<<<<<< HEAD
           - paypal,mollie,payu
           - noon
-=======
-          - paypal,mollie,payu,trustpay_3ds
->>>>>>> 08cca881
 
     steps:
       - name: Checkout repository
