name: Connector UI Sanity Tests

on:
  workflow_dispatch:
  push:
    branches:
      - main

  merge_group:
    types:
      - checks_requested

concurrency:
  group: ${{ github.workflow }}-${{ github.ref }}
  cancel-in-progress: true

env:
  # Disable incremental compilation.
  #
  # Incremental compilation is useful as part of an edit-build-test-edit cycle,
  # as it lets the compiler avoid recompiling code that hasn't changed. However,
  # on CI, we're not making small edits; we're almost always building the entire
  # project from scratch. Thus, incremental compilation on CI actually
  # introduces *additional* overhead to support making future builds
  # faster...but no future builds will ever occur in any given CI environment.
  #
  # See https://matklad.github.io/2021/09/04/fast-rust-builds.html#ci-workflow
  # for details.
  CARGO_INCREMENTAL: 1
  # Allow more retries for network requests in cargo (downloading crates) and
  # rustup (installing toolchains). This should help to reduce flaky CI failures
  # from transient network timeouts or other issues.
  CARGO_NET_RETRY: 10
  RUSTUP_MAX_RETRIES: 10
  # Don't emit giant backtraces in the CI logs.
  RUST_BACKTRACE: short
  # Use cargo's sparse index protocol
  CARGO_REGISTRIES_CRATES_IO_PROTOCOL: sparse

jobs:
  test_connectors:
    name: Run tests on stable toolchain for connectors
    runs-on: ubuntu-latest

    services:
      redis:
        image: redis
        options: >-
          --health-cmd "redis-cli ping"
          --health-interval 10s
          --health-timeout 5s
          --health-retries 5
        ports:
          - 6379:6379
      postgres:
        image: postgres:14.5
        env:
          POSTGRES_USER: db_user
          POSTGRES_PASSWORD: db_pass
          POSTGRES_DB: hyperswitch_db
        options: >-
          --health-cmd pg_isready
          --health-interval 10s
          --health-timeout 5s
          --health-retries 5
        ports:
          - 5432:5432

    strategy:
      fail-fast: false
      matrix:
        connector:
          # do not use more than 8 runners, try to group less time taking connectors together
          - stripe
          - adyen_uk,shift4,worldline,multisafepay
          - airwallex,bluesnap,checkout
<<<<<<< HEAD
          - paypal,mollie,payu
          - aci
=======
          - paypal,mollie,payu,trustpay_3ds
>>>>>>> 08cca881

    steps:
      - name: Checkout repository
        uses: actions/checkout@v3

      - name: Decrypt connector auth file
        env:
          CONNECTOR_AUTH_PASSPHRASE: ${{ secrets.CONNECTOR_AUTH_PASSPHRASE }}
        shell: bash
        run: ./scripts/decrypt_connector_auth.sh

      - name: Set connector auth file path in env
        shell: bash
        run: echo "CONNECTOR_AUTH_FILE_PATH=$HOME/target/test/connector_auth.toml" >> $GITHUB_ENV

      - name: Set connector tests file path in env
        shell: bash
        run: echo "CONNECTOR_TESTS_FILE_PATH=$HOME/target/test/connector_tests.json" >> $GITHUB_ENV

      - name: Set ignore_browser_profile usage in env
        shell: bash
        run: echo "IGNORE_BROWSER_PROFILE=true" >> $GITHUB_ENV

      - name: Install latest compiler
        uses: actions-rs/toolchain@v1
        with:
          toolchain: stable

      - uses: Swatinem/rust-cache@v2.4.0

      - uses: baptiste0928/cargo-install@v2.1.0
        with:
          crate: diesel_cli
          features: postgres
          args: "--no-default-features"

      - name: Diesel migration run
        shell: bash
        env:
          DATABASE_URL: postgres://db_user:db_pass@localhost:5432/hyperswitch_db
        run: diesel migration run

      - name: Start server and run tests
        env:
          UI_TESTCASES_PATH: ${{ secrets.UI_TESTCASES_PATH }}
          INPUT: ${{ matrix.connector }}
        shell: bash
        run: sh .github/scripts/run_ui_tests.sh

      - name: View test results
        shell: bash
        run: cat tests/test_results.log

      - name: Check test results
        shell: bash
        run: |
          if test "$( grep 'test result: FAILED' -r tests/test_results.log | wc -l )" -gt "0"; then
            exit 1
          fi<|MERGE_RESOLUTION|>--- conflicted
+++ resolved
@@ -74,12 +74,9 @@
           - stripe
           - adyen_uk,shift4,worldline,multisafepay
           - airwallex,bluesnap,checkout
-<<<<<<< HEAD
-          - paypal,mollie,payu
+          - paypal,mollie,payu,trustpay_3ds
           - aci
-=======
-          - paypal,mollie,payu,trustpay_3ds
->>>>>>> 08cca881
+          
 
     steps:
       - name: Checkout repository
