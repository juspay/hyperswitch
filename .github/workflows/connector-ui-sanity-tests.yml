name: Connector UI Sanity Tests

on:
  workflow_dispatch:
  
  pull_request:
  merge_group:
    types:
      - checks_requested

concurrency:
  group: ${{ github.workflow }}-${{ github.ref }}
  cancel-in-progress: true

env:
  # Disable incremental compilation.
  #
  # Incremental compilation is useful as part of an edit-build-test-edit cycle,
  # as it lets the compiler avoid recompiling code that hasn't changed. However,
  # on CI, we're not making small edits; we're almost always building the entire
  # project from scratch. Thus, incremental compilation on CI actually
  # introduces *additional* overhead to support making future builds
  # faster...but no future builds will ever occur in any given CI environment.
  #
  # See https://matklad.github.io/2021/09/04/fast-rust-builds.html#ci-workflow
  # for details.
  CARGO_INCREMENTAL: 1
  # Allow more retries for network requests in cargo (downloading crates) and
  # rustup (installing toolchains). This should help to reduce flaky CI failures
  # from transient network timeouts or other issues.
  CARGO_NET_RETRY: 10
  RUSTUP_MAX_RETRIES: 10
  # Don't emit giant backtraces in the CI logs.
  RUST_BACKTRACE: short
  # Use cargo's sparse index protocol
  CARGO_REGISTRIES_CRATES_IO_PROTOCOL: sparse

jobs:
  test_connectors:
    name: Run connector UI tests
    runs-on: ubuntu-latest

    services:
      redis:
        image: redis
        options: >-
          --health-cmd "redis-cli ping"
          --health-interval 10s
          --health-timeout 5s
          --health-retries 5
        ports:
          - 6379:6379
      postgres:
        image: postgres:14.5
        env:
          POSTGRES_USER: db_user
          POSTGRES_PASSWORD: db_pass
          POSTGRES_DB: hyperswitch_db
        options: >-
          --health-cmd pg_isready
          --health-interval 10s
          --health-timeout 5s
          --health-retries 5
        ports:
          - 5432:5432

    strategy:
      fail-fast: false
      matrix:
        connector:
          # do not use more than 2 runners, try to group less time taking connectors together
          - stripe,airwallex,bluesnap,checkout,trustpay_3ds,payu
<<<<<<< HEAD
          - adyen_uk,shift4,worldline,multisafepay,paypal,mollie,authorizedotnet
=======
          - adyen_uk,shift4,worldline,multisafepay,paypal,mollie,aci
          
>>>>>>> 5c2a9da6

    steps:
      - name: Ignore Tests incase of pull request
        if: github.event_name == 'pull_request'
        shell: bash
        run: |
          echo "Skipped tests as the event is pull request" 
          exit 0

      - name: Checkout repository
        if: github.event_name != 'pull_request'
        uses: actions/checkout@v3

      - name: Decrypt connector auth file
        if: github.event_name != 'pull_request'
        env:
          CONNECTOR_AUTH_PASSPHRASE: ${{ secrets.CONNECTOR_AUTH_PASSPHRASE }}
        shell: bash
        run: ./scripts/decrypt_connector_auth.sh

      - name: Set connector auth file path in env
        if: github.event_name != 'pull_request'
        shell: bash
        run: echo "CONNECTOR_AUTH_FILE_PATH=$HOME/target/test/connector_auth.toml" >> $GITHUB_ENV

      - name: Set connector tests file path in env
        if: github.event_name != 'pull_request'
        shell: bash
        run: echo "CONNECTOR_TESTS_FILE_PATH=$HOME/target/test/connector_tests.json" >> $GITHUB_ENV

      - name: Set ignore_browser_profile usage in env
        if: github.event_name != 'pull_request'  
        shell: bash
        run: echo "IGNORE_BROWSER_PROFILE=true" >> $GITHUB_ENV

      - name: Install latest compiler
        if: github.event_name != 'pull_request'  
        uses: actions-rs/toolchain@v1
        with:
          toolchain: stable

      - uses: Swatinem/rust-cache@v2.4.0

      - uses: baptiste0928/cargo-install@v2.1.0
        if: github.event_name != 'pull_request'  
        with:
          crate: diesel_cli
          features: postgres
          args: "--no-default-features"

      - name: Diesel migration run
        if: github.event_name != 'pull_request'  
        shell: bash
        env:
          DATABASE_URL: postgres://db_user:db_pass@localhost:5432/hyperswitch_db
        run: diesel migration run

      - name: Start server and run tests
        if: github.event_name != 'pull_request'  
        env:
          UI_TESTCASES_PATH: ${{ secrets.UI_TESTCASES_PATH }}
          INPUT: ${{ matrix.connector }}
        shell: bash
        run: sh .github/scripts/run_ui_tests.sh

      - name: View test results
        if: github.event_name != 'pull_request'  
        shell: bash
        run: cat tests/test_results.log

      - name: Check test results
        if: github.event_name != 'pull_request'  
        shell: bash
        run: |
          if test "$( grep 'test result: FAILED' -r tests/test_results.log | wc -l )" -gt "0"; then
            exit 1
          fi<|MERGE_RESOLUTION|>--- conflicted
+++ resolved
@@ -69,13 +69,9 @@
       matrix:
         connector:
           # do not use more than 2 runners, try to group less time taking connectors together
-          - stripe,airwallex,bluesnap,checkout,trustpay_3ds,payu
-<<<<<<< HEAD
-          - adyen_uk,shift4,worldline,multisafepay,paypal,mollie,authorizedotnet
-=======
+          - stripe,airwallex,bluesnap,checkout,trustpay_3ds,payu,authorizedotnet,
           - adyen_uk,shift4,worldline,multisafepay,paypal,mollie,aci
           
->>>>>>> 5c2a9da6
 
     steps:
       - name: Ignore Tests incase of pull request
