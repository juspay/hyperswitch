# List available recipes
list:
    @just --list --justfile {{ source_file() }}

fmt_flags := '--all'

# Run formatter
fmt *FLAGS:
    cargo +nightly fmt {{ fmt_flags }} {{ FLAGS }}

check_flags := '--all-targets'

alias c := check

# Check compilation of Rust code and catch common mistakes
# We cannot run --all-features because v1 and v2 are mutually exclusive features
# Create a list of features by excluding certain features
clippy *FLAGS:
    #! /usr/bin/env bash
    set -euo pipefail

    FEATURES="$(cargo metadata --all-features --format-version 1 | \
        jq -r '
            [ ( .workspace_members | sort ) as $package_ids # Store workspace crate package IDs in `package_ids` array
            | .packages[] | select( IN(.id; $package_ids[]) ) | .features | keys[] ] | unique # Select all unique features from all workspace crates
            | del( .[] | select( any( . ; test("(([a-z_]+)_)?v2") ) ) ) # Exclude some features from features list
            | join(",") # Construct a comma-separated string of features for passing to `cargo`
    ')"

    set -x
    cargo clippy {{ check_flags }} --features "${FEATURES}"  {{ FLAGS }}
    set +x

clippy_v2 *FLAGS:
    #! /usr/bin/env bash
    set -euo pipefail

    FEATURES="$(cargo metadata --all-features --format-version 1 | \
        jq -r '
            [ ( .workspace_members | sort ) as $package_ids # Store workspace crate package IDs in `package_ids` array
            | .packages[] | select( IN(.id; $package_ids[]) ) | .features | keys[] ] | unique # Select all unique features from all workspace crates
            | del( .[] | select( any( . ; . == ("v1") ) ) ) # Exclude some features from features list
            | join(",") # Construct a comma-separated string of features for passing to `cargo`
    ')"

    set -x
    cargo clippy {{ check_flags }} --features "${FEATURES}"  {{ FLAGS }}
    set +x

check_v2 *FLAGS:
    #! /usr/bin/env bash
    set -euo pipefail

    FEATURES="$(cargo metadata --all-features --format-version 1 | \
        jq -r '
            [ ( .workspace_members | sort ) as $package_ids # Store workspace crate package IDs in `package_ids` array
            | .packages[] | select( IN(.id; $package_ids[]) ) | .features | keys[] ] | unique # Select all unique features from all workspace crates
            | del( .[] | select( any( . ; . == ("v1", "merchant_account_v2", "payment_v2","routing_v2") ) ) ) # Exclude some features from features list
            | join(",") # Construct a comma-separated string of features for passing to `cargo`
    ')"

    set -x
    cargo clippy {{ check_flags }} --features "${FEATURES}"  {{ FLAGS }}
    set +x

check *FLAGS:
    #! /usr/bin/env bash
    set -euo pipefail

    FEATURES="$(cargo metadata --all-features --format-version 1 | \
        jq -r '
            [ ( .workspace_members | sort ) as $package_ids # Store workspace crate package IDs in `package_ids` array
            | .packages[] | select( IN(.id; $package_ids[]) ) | .features | keys[] ] | unique # Select all unique features from all workspace crates
            | del( .[] | select( any( . ; test("(([a-z_]+)_)?v2") ) ) ) # Exclude some features from features list
            | join(",") # Construct a comma-separated string of features for passing to `cargo`
    ')"

    set -x
    cargo clippy {{ check_flags }} --features "${FEATURES}"  {{ FLAGS }}
    set +x

alias cl := clippy

# Build binaries
build *FLAGS:
    cargo build {{ FLAGS }}

alias b := build

# Build release (optimized) binaries
build-release *FLAGS:
    cargo build --release --features release {{ FLAGS }}

alias br := build-release

# Run server
run *FLAGS:
    cargo run {{ FLAGS }}

alias r := run

doc_flags := '--all-features --all-targets --exclude-features "v2 merchant_account_v2 payment_v2"'

# Generate documentation
doc *FLAGS:
    cargo doc {{ doc_flags }} {{ FLAGS }}

alias d := doc

# Build the `euclid_wasm` crate
euclid-wasm features='dummy_connector':
    wasm-pack build \
        --target web \
        --out-dir {{ source_directory() }}/wasm \
        --out-name euclid \
        {{ source_directory() }}/crates/euclid_wasm \
        --features '{{ features }}'

# Run pre-commit checks
precommit: fmt clippy

# Check compilation of v2 feature on base dependencies
v2_intermediate_features := "merchant_account_v2,payment_v2,customer_v2,business_profile_v2"
hack_v2:
<<<<<<< HEAD
    scripts/ci-checks-v2.sh
=======
    cargo hack clippy --feature-powerset --depth 2 --ignore-unknown-features --at-least-one-of "v2 " --include-features "v2" --include-features {{ v2_intermediate_features }} --package "hyperswitch_domain_models" --package "diesel_models" --package "api_models"
    cargo hack clippy --features "v2,payment_v2" -p storage_impl
>>>>>>> 537630f0

# Use the env variables if present, or fallback to default values

db_user := env_var_or_default('DB_USER', 'db_user')
db_password := env_var_or_default('DB_PASSWORD', 'db_pass')
db_host := env_var_or_default('DB_HOST', 'localhost')
db_port := env_var_or_default('DB_PORT', '5432')
db_name := env_var_or_default('DB_NAME', 'hyperswitch_db')
default_db_url := 'postgresql://' + db_user + ':' + db_password + '@' + db_host + ':' + db_port / db_name
database_url := env_var_or_default('DATABASE_URL', default_db_url)
default_migration_params := ''
v2_migration_dir := source_directory() / 'v2_migrations'
v1_migration_dir := source_directory() / 'migrations'
resultant_dir := source_directory() / 'final-migrations'

# Copy v1 and v2 migrations to a single directory
[private]
copy_migrations:
    @mkdir -p {{ resultant_dir }}
    @cp -r {{ v1_migration_dir }}/. {{ v2_migration_dir }}/. {{ resultant_dir }}/
    echo "Created {{ resultant_dir }}"

# Delete the newly created directory
[private]
delete_dir_if_exists dir=resultant_dir:
    @rm -rf {{ dir }}

v1_config_file_dir := source_directory() / 'diesel.toml'
default_operation := 'run'

[private]
run_migration operation=default_operation migration_dir=v1_migration_dir config_file_dir=v1_config_file_dir url=database_url *other_params=default_migration_params:
    diesel migration \
        --database-url '{{ url }}' \
        {{ operation }} \
        --migration-dir '{{ migration_dir }}' \
        --config-file '{{ config_file_dir }}' \
        {{ other_params }}

# Run database migrations for v1
migrate operation=default_operation *args='': (run_migration operation v1_migration_dir v1_config_file_dir database_url args)

v2_config_file_dir := source_directory() / 'diesel_v2.toml'

# Run database migrations for v2
migrate_v2 operation=default_operation *args='':
    #! /usr/bin/env bash
    set -euo pipefail

    EXIT_CODE=0
    just copy_migrations
    just run_migration {{ operation }} {{ resultant_dir }} {{ v2_config_file_dir }} {{ database_url }} {{ args }} || EXIT_CODE=$?
    just delete_dir_if_exists
    exit $EXIT_CODE

# Drop database if exists and then create a new 'hyperswitch_db' Database
resurrect:
    psql -U postgres -c 'DROP DATABASE IF EXISTS  hyperswitch_db';
    psql -U postgres -c 'CREATE DATABASE hyperswitch_db';

ci_hack:
    scripts/ci-checks.sh<|MERGE_RESOLUTION|>--- conflicted
+++ resolved
@@ -122,12 +122,7 @@
 # Check compilation of v2 feature on base dependencies
 v2_intermediate_features := "merchant_account_v2,payment_v2,customer_v2,business_profile_v2"
 hack_v2:
-<<<<<<< HEAD
     scripts/ci-checks-v2.sh
-=======
-    cargo hack clippy --feature-powerset --depth 2 --ignore-unknown-features --at-least-one-of "v2 " --include-features "v2" --include-features {{ v2_intermediate_features }} --package "hyperswitch_domain_models" --package "diesel_models" --package "api_models"
-    cargo hack clippy --features "v2,payment_v2" -p storage_impl
->>>>>>> 537630f0
 
 # Use the env variables if present, or fallback to default values
 
