--- conflicted
+++ resolved
@@ -38,13 +38,9 @@
       "group": "Payments",
       "pages": [
         "api-reference/payments/payments--create-intent",
-<<<<<<< HEAD
         "api-reference/payments/payments--get-intent",
-        "api-reference/payments/payments--session-token"
-=======
         "api-reference/payments/payments--session-token",
         "api-reference/payments/payments--confirm-intent"
->>>>>>> fbe39519
       ]
     },
     {
