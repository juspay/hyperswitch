{
  "$schema": "https://mintlify.com/schema.json",
  "name": "Hyperswitch",
  "logo": {
    "dark": "/logo/dark.svg",
    "light": "/logo/light.svg"
  },
  "favicon": "/favicon.png",
  "colors": {
    "primary": "#006DF9",
    "light": "#006DF9",
    "dark": "#006DF9",
    "background": {
      "dark": "#242F48"
    }
  },
  "tabs": [
    {
      "name": "API Reference",
      "url": "api-reference"
    }
  ],
  "navigation": [
    {
      "group": "Get Started",
      "pages": ["introduction"]
    },
    {
      "group": "Essentials",
      "pages": [
        "essentials/webhooks",
        "essentials/error_codes",
        "essentials/rate_limit",
        "essentials/go-live"
      ]
    },
    {
      "group": "Organization",
      "pages": [
        "api-reference/organization/organization--create",
        "api-reference/organization/organization--retrieve",
        "api-reference/organization/organization--update",
        "api-reference/organization/merchant-account--list"
      ]
    },
    {
      "group": "Merchant Account",
      "pages": [
        "api-reference/merchant-account/merchant-account--create",
        "api-reference/merchant-account/merchant-account--retrieve",
        "api-reference/merchant-account/merchant-account--update",
        "api-reference/merchant-account/business-profile--list"
      ]
    },
    {
      "group": "Profile",
      "pages": [
<<<<<<< HEAD
        "api-reference/profile/profile--create",
        "api-reference/profile/profile--update",
        "api-reference/profile/profile--activate-routing-algorithm",
        "api-reference/profile/profile--update-default-fallback-routing-algorithm",
        "api-reference/profile/profile--deactivate-routing-algorithm",
        "api-reference/profile/profile--retrieve-active-routing-algorithm",
        "api-reference/profile/profile--retrieve",
        "api-reference/profile/profile--retrieve-default-fallback-routing-algorithm"
=======
        "api-reference/business-profile/business-profile--create",
        "api-reference/business-profile/business-profile--update",
        "api-reference/business-profile/business-profile--retrieve",
        "api-reference/business-profile/merchant-connector--list",
        "api-reference/business-profile/business-profile--activate-routing-algorithm",
        "api-reference/business-profile/business-profile--retrieve-active-routing-algorithm",
        "api-reference/business-profile/business-profile--deactivate-routing-algorithm",
        "api-reference/business-profile/business-profile--update-default-fallback-routing-algorithm",
        "api-reference/business-profile/business-profile--retrieve-default-fallback-routing-algorithm"
>>>>>>> 769111c2
      ]
    },
    {
      "group": "Merchant Connector Account",
      "pages": [
        "api-reference/merchant-connector-account/merchant-connector--create",
        "api-reference/merchant-connector-account/merchant-connector--retrieve",
        "api-reference/merchant-connector-account/merchant-connector--update"
      ]
    },
    {
      "group": "API Key",
      "pages": [
        "api-reference/api-key/api-key--create",
        "api-reference/api-key/api-key--retrieve",
        "api-reference/api-key/api-key--update",
        "api-reference/api-key/api-key--revoke"
      ]
    },
    {
      "group": "Routing",
      "pages": [
        "api-reference/routing/routing--create",
        "api-reference/routing/routing--retrieve"
      ]
    },
    {
      "group": "Customers",
      "pages": [
        "api-reference/customers/customers--create",
        "api-reference/customers/customers--retrieve",
        "api-reference/customers/customers--update",
        "api-reference/customers/customers--delete",
        "api-reference/customers/customers--list"
      ]
    }
  ],
  "footerSocials": {
    "github": "https://github.com/juspay/hyperswitch",
    "linkedin": "https://www.linkedin.com/company/hyperswitch"
  },
  "openapi": ["openapi_spec.json"],
  "api": {
    "maintainOrder": true
  }
}<|MERGE_RESOLUTION|>--- conflicted
+++ resolved
@@ -55,26 +55,15 @@
     {
       "group": "Profile",
       "pages": [
-<<<<<<< HEAD
         "api-reference/profile/profile--create",
         "api-reference/profile/profile--update",
         "api-reference/profile/profile--activate-routing-algorithm",
         "api-reference/profile/profile--update-default-fallback-routing-algorithm",
         "api-reference/profile/profile--deactivate-routing-algorithm",
+        "api-reference/profile/profile--retrieve",
+        "api-reference/profile/merchant-connector--list",
         "api-reference/profile/profile--retrieve-active-routing-algorithm",
-        "api-reference/profile/profile--retrieve",
         "api-reference/profile/profile--retrieve-default-fallback-routing-algorithm"
-=======
-        "api-reference/business-profile/business-profile--create",
-        "api-reference/business-profile/business-profile--update",
-        "api-reference/business-profile/business-profile--retrieve",
-        "api-reference/business-profile/merchant-connector--list",
-        "api-reference/business-profile/business-profile--activate-routing-algorithm",
-        "api-reference/business-profile/business-profile--retrieve-active-routing-algorithm",
-        "api-reference/business-profile/business-profile--deactivate-routing-algorithm",
-        "api-reference/business-profile/business-profile--update-default-fallback-routing-algorithm",
-        "api-reference/business-profile/business-profile--retrieve-default-fallback-routing-algorithm"
->>>>>>> 769111c2
       ]
     },
     {
