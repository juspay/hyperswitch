--- conflicted
+++ resolved
@@ -1,10 +1,6 @@
 {
 	"info": {
-<<<<<<< HEAD
 		"_postman_id": "ecfad31e-e1a8-47bd-9aea-5da28b5411b7",
-=======
-		"_postman_id": "40ff041e-f465-4003-9479-71854a45563a",
->>>>>>> 8fd353d3
 		"name": "Payme Collection",
 		"description": "## Get started\n\nJuspay Router provides a collection of APIs that enable you to process and manage payments. Our APIs accept and return JSON in the HTTP body, and return standard HTTP response codes.  \nYou can consume the APIs directly using your favorite HTTP/REST library.  \nWe have a testing environment referred to \"sandbox\", which you can setup to test API calls without affecting production data.\n\n### Base URLs\n\nUse the following base URLs when making requests to the APIs:\n\n| Environment | Base URL |\n| --- | --- |\n| Sandbox | [https://sandbox.hyperswitch.io](https://sandbox.hyperswitch.io) |\n| Production | [https://router.juspay.io](https://router.juspay.io) |\n\n# Authentication\n\nWhen you sign up for an account, you are given a secret key (also referred as api-key). You may authenticate all API requests with Juspay server by providing the appropriate key in the request Authorization header.  \nNever share your secret api keys. Keep them guarded and secure.\n\nContact Support:  \nName: Juspay Support  \nEmail: [support@juspay.in](mailto:support@juspay.in)",
 		"schema": "https://schema.getpostman.com/json/collection/v2.1.0/collection.json"
