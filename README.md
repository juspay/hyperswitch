<p align="center">
  <img src="./docs/imgs/hyperswitch-logo-dark.svg#gh-dark-mode-only" alt="Hyperswitch-Logo" width="40%" />
  <img src="./docs/imgs/hyperswitch-logo-light.svg#gh-light-mode-only" alt="Hyperswitch-Logo" width="40%" />
</p>


<h1 align="center">The open-source payments switch</h1>

<div align="center" >
The single API to access payment ecosystems across 130+ countries</div>

<p align="center">
  <a href="#%EF%B8%8F-quick-start-guide">Quick Start Guide</a> •
  <a href="#-fast-integration-for-stripe-users">Fast Integration for Stripe Users</a> •
  <a href="#-supported-features">Supported Features</a> •
  <a href="#-FAQs">FAQs</a>
  <br>
  <a href="#whats-included">What's Included</a> •
  <a href="#-join-us-in-building-hyperswitch">Join us in building HyperSwitch</a> •
  <a href="#-community">Community</a> •
  <a href="#-bugs-and-feature-requests">Bugs and feature requests</a> •
  <a href="#-versioning">Versioning</a> •
  <a href="#%EF%B8%8F-copyright-and-license">Copyright and License</a>
</p>

<p align="center">
  <a href="https://github.com/juspay/hyperswitch/actions?query=workflow%3ACI+branch%3Amain">
    <img src="https://github.com/juspay/hyperswitch/workflows/CI/badge.svg" />
  </a>
  <a href="https://github.com/juspay/hyperswitch/blob/main/LICENSE">
    <img src="https://img.shields.io/github/license/juspay/hyperswitch" />
  </a>
  <a href="https://github.com/juspay/hyperswitch/blob/main/LICENSE">
    <img src="https://img.shields.io/badge/Made_in-Rust-orange" />
  </a>
</p>


<hr>
<img src="./docs/imgs/switch.png" />

Hyperswitch is a community-led, open payments switch to enable access to the best payments infrastructure for every digital business.

Using Hyperswitch, you can:

- ⬇️ **Reduce dependency** on a single processor like Stripe or Braintree
- 🧑‍💻 **Reduce Dev effort** by 90% to add & maintain integrations
- 🚀 **Improve success rates** with seamless failover and auto-retries
- 💸 **Reduce processing fees** with smart routing
- 🎨 **Customize payment flows** with full visibility and control
- 🌐 **Increase business reach** with local/alternate payment methods

<br>
<img src="./docs/imgs/hyperswitch-product.png" alt="Hyperswitch-Product" width="50%"/>

<a href="#Quick Start Guide">
  <h2 id="Quick Start Guide">⚡️ Quick Start Guide</h2>
</a>

<h3> One-click deployment on AWS cloud </h3>

The fastest and easiest way to try hyperswitch is via our CDK scripts
<<<<<<< HEAD

1. Click on the following button for a quick standalone deployment on AWS, suitable for prototyping.
   No code or setup is required in your system and the deployment is covered within the AWS free-tier setup.

<a href="https://console.aws.amazon.com/cloudformation/home?region=us-east-2#/stacks/new?stackName=Hyperswitch&templateURL=https://hyperswitch-synth.s3.eu-central-1.amazonaws.com/deployment.yaml"><img src="./docs/imgs/aws_button.png" height="35"></a>
=======

1. Click on the following button for a quick standalone deployment on AWS, suitable for prototyping.
   No code or setup is required in your system and the deployment is covered within the AWS free-tier setup.

&emsp;&emsp; <a title="Bootstrap" href="https://console.aws.amazon.com/cloudformation/home?region=us-east-1#/stacks/new?stackName=cdk-hs&templateURL=https://hyperswitch-synth.s3.eu-central-1.amazonaws.com/bootstrap-template.yml"> Click here if you have not bootstrapped your region before deploying</a>

&emsp;&emsp; <a href="https://console.aws.amazon.com/cloudformation/home?region=us-east-1#/stacks/new?stackName=Hyperswitch&templateURL=https://hyperswitch-synth.s3.eu-central-1.amazonaws.com/deployment.yaml"><img src="./docs/imgs/aws_button.png" height="35"></a>

>>>>>>> 20c4226a

2. Sign-in to your AWS console.

3. Follow the instructions provided on the console to successfully deploy Hyperswitch

<<<<<<< HEAD
For an early access to the production-ready setup fill this <a href="https://forms.gle/v6ru55XDZFufVPnu9">Early Access Form</a> 
=======
For an early access to the production-ready setup fill this <a href="https://forms.gle/v6ru55XDZFufVPnu9">Early Access Form</a>
>>>>>>> 20c4226a

<a href="#Fast-Integration-for-Stripe-Users">
  <h2 id="Fast Integration for Stripe Users">🔌 Fast Integration for Stripe Users</h2>
</a>

If you are already using Stripe, integrating with Hyperswitch is fun, fast &
easy.
Try the steps below to get a feel for how quick the setup is:

1. Get API keys from our [dashboard].
2. Follow the instructions detailed on our
   [documentation page][migrate-from-stripe].

[dashboard]: https://app.hyperswitch.io/register
[migrate-from-stripe]: https://hyperswitch.io/docs/migrateFromStripe

<a href="#Supported-Features">
  <h2 id="Supported Features">✅ Supported Features</h2>
</a>

### 🌟 Supported Payment Processors and Methods

As of Sept 2023, we support 50+ payment processors and multiple global payment methods.
In addition, we are continuously integrating new processors based on their reach and community requests.
Our target is to support 100+ processors by H2 2023.
You can find the latest list of payment processors, supported methods, and
features
[here][supported-connectors-and-features].

[supported-connectors-and-features]: https://docs.google.com/spreadsheets/d/e/2PACX-1vQWHLza9m5iO4Ol-tEBx22_Nnq8Mb3ISCWI53nrinIGLK8eHYmHGnvXFXUXEut8AFyGyI9DipsYaBLG/pubhtml?gid=0&single=true

### 🌟 Hosted Version

In addition to all the features of the open-source product, our hosted version
provides features and support to manage your payment infrastructure, compliance,
analytics, and operations end-to-end:

- **System Performance & Reliability**

  - Scalable to support 50000 tps
  - System uptime of up to 99.99%
  - Deployment with very low latency
  - Hosting option with AWS or GCP

- **Value Added Services**

  - Compliance Support, incl. PCI, GDPR, Card Vault etc
  - Customise the integration or payment experience
  - Control Center with elaborate analytics and reporting
  - Integration with Risk Management Solutions
  - Integration with other platforms like Subscription, E-commerce, Accounting,
    etc.

- **Enterprise Support**

  - 24x7 Email / On-call Support
  - Dedicated Relationship Manager
  - Custom dashboards with deep analytics, alerts, and reporting
  - Expert team to consult and improve business metrics

You can [try the hosted version in our sandbox][dashboard].

<a href="#FAQs">
  <h2 id="FAQs">🤔 FAQs</h2>
</a>

Got more questions?
Please refer to our [FAQs page][faqs].

[faqs]: https://hyperswitch.io/docs/devSupport

<!--
## Documentation

Please refer to the following documentation pages:

- Getting Started Guide [Link]
- API Reference [Link]
- Payments Fundamentals [Link]
- Installation Support [Link]
- Router Architecture [Link]
 -->

<a href="#what's-Included❓">
  <h2 id="what's-Included❓">What's Included❓</h2>
</a>

Within the repositories, you'll find the following directories and files,
logically grouping common assets and providing both compiled and minified
variations.

### Repositories

The current setup contains a single repo, which contains the core payment router
and the various connector integrations under the `src/connector` sub-directory.

<!-- ### Sub-Crates -->

### 🌳 Files Tree Layout

<!-- FIXME: this table should either be generated by a script or smoke test
should be introduced, checking it agrees with the actual structure -->

```text
.
├── config                             : Initial startup config files for the router
├── connector-template                 : boilerplate code for connectors
├── crates                             : sub-crates
│   ├── api_models                     : Request/response models for the `router` crate
│   ├── cards                          : Types to handle card masking and validation
│   ├── common_enums                   : Enums shared across the request/response types and database types
│   ├── common_utils                   : Utilities shared across `router` and other crates
│   ├── data_models                    : Represents the data/domain models used by the business/domain layer
│   ├── diesel_models                  : Database models shared across `router` and other crates
│   ├── drainer                        : Application that reads Redis streams and executes queries in database
│   ├── external_services              : Interactions with external systems like emails, KMS, etc.
│   ├── masking                        : Personal Identifiable Information protection
│   ├── redis_interface                : A user-friendly interface to Redis
│   ├── router                         : Main crate of the project
│   ├── router_derive                  : Utility macros for the `router` crate
│   ├── router_env                     : Environment of payment router: logger, basic config, its environment awareness
│   ├── scheduler                      : Scheduling and executing deferred tasks like mail scheduling
│   ├── storage_impl                   : Storage backend implementations for data structures & objects
│   └── test_utils                     : Utilities to run Postman and connector UI tests
├── docs                               : hand-written documentation
├── loadtest                           : performance benchmarking setup
├── migrations                         : diesel DB setup
├── monitoring                         : Grafana & Loki monitoring related configuration files
├── openapi                            : automatically generated OpenAPI spec
├── postman                            : postman scenarios API
└── scripts                            : automation, testing, and other utility scripts
```

<a href="#Join-us-in-building-Hyperswitch">
  <h2 id="Join-us-in-building-Hyperswitch">💪 Join us in building Hyperswitch</h2>
</a>

### 🤝 Our Belief

> Payments should be open, fast, reliable and affordable to serve
> the billions of people at scale.

Globally payment diversity has been growing at a rapid pace.
There are hundreds of payment processors and new payment methods like BNPL,
RTP etc.
Businesses need to embrace this diversity to increase conversion, reduce cost
and improve control.
But integrating and maintaining multiple processors needs a lot of dev effort.
Why should devs across companies repeat the same work?
Why can't it be unified and reused? Hence, Hyperswitch was born to create that
reusable core and let companies build and customise it as per their specific requirements.

### ✨ Our Values

1. Embrace Payments Diversity: It will drive innovation in the ecosystem in
   multiple ways.
2. Make it Open Source: Increases trust; Improves the quality and reusability of
   software.
3. Be community driven: It enables participatory design and development.
4. Build it like Systems Software: This sets a high bar for Reliability,
   Security and Performance SLAs.
5. Maximise Value Creation: For developers, customers & partners.

### 🤍 Contributing

This project is being created and maintained by [Juspay](https://juspay.in),
South Asia's largest payments orchestrator/switch, processing more than 50
Million transactions per day. The solution has 1Mn+ lines of Haskell code built
over ten years.
Hyperswitch leverages our experience in building large-scale, enterprise-grade &
frictionless payment solutions.
It is built afresh for the global markets as an open-source product in Rust.
We are long-term committed to building and making it useful for the community.

The product roadmap is open for the community's feedback.
We shall evolve a prioritisation process that is open and community-driven.
We welcome contributions from the community. Please read through our
[contributing guidelines](/docs/CONTRIBUTING.md).
Included are directions for opening issues, coding standards, and notes on
development.

🦀 **Important note for Rust developers**: We aim for contributions from the community
across a broad range of tracks. Hence, we have prioritised simplicity and code
readability over purely idiomatic code. For example, some of the code in core
functions (e.g., `payments_core`) is written to be more readable than
pure-idiomatic.

<a href="#Community">
  <h2 id="Community">👥 Community</h2>
</a>

Get updates on Hyperswitch development and chat with the community:

- Read and subscribe to [the official Hyperswitch blog][blog].
- Join our [Discord server][discord].
- Join our [Slack workspace][slack].
- Ask and explore our [GitHub Discussions][github-discussions].

[blog]: https://hyperswitch.io/blog
[discord]: https://discord.gg/wJZ7DVW8mm
[slack]: https://join.slack.com/t/hyperswitch-io/shared_invite/zt-1k6cz4lee-SAJzhz6bjmpp4jZCDOtOIg
[github-discussions]: https://github.com/juspay/hyperswitch/discussions

<div style="display: flex;  justify-content: center;">
    <div style="margin-right:10px">
    <a href="https://www.producthunt.com/posts/hyperswitch-2?utm_source=badge-top-post-badge&utm_medium=badge&utm_souce=badge-hyperswitch&#0045;2" target="_blank">
        <img src="https://api.producthunt.com/widgets/embed-image/v1/top-post-badge.svg?post_id=375220&theme=light&period=weekly" alt="Hyperswitch - Fast, reliable, and affordable open source payments switch | Product Hunt" style="width: 250px; height: 54px;" width="250" height="54" />
    </a>
    </div>
    <div style="margin-right:10px">
    <a href="https://www.producthunt.com/posts/hyperswitch-2?utm_source=badge-top-post-topic-badge&utm_medium=badge&utm_souce=badge-hyperswitch&#0045;2" target="_blank">
        <img src="https://api.producthunt.com/widgets/embed-image/v1/top-post-topic-badge.svg?post_id=375220&theme=light&period=weekly&topic_id=267" alt="Hyperswitch - Fast, reliable, and affordable open source payments switch | Product Hunt" style="width: 250px; height: 54px;" width="250" height="54" />
    </a>
  </div>
  <div style="margin-right:10px">
    <a href="https://www.producthunt.com/posts/hyperswitch-2?utm_source=badge-top-post-topic-badge&utm_medium=badge&utm_souce=badge-hyperswitch&#0045;2" target="_blank">
        <img src="https://api.producthunt.com/widgets/embed-image/v1/top-post-topic-badge.svg?post_id=375220&theme=light&period=weekly&topic_id=93" alt="Hyperswitch - Fast, reliable, and affordable open source payments switch | Product Hunt" style="width: 250px; height: 54px;" width="250" height="54" />
    </a>
  </div>
</div>

<a href="#Bugs and feature requests">
  <h2 id="Bugs and feature requests">🐞 Bugs and feature requests</h2>
</a>

Please read the issue guidelines and search for [existing and closed issues].
If your problem or idea is not addressed yet, please [open a new issue].

[existing and closed issues]: https://github.com/juspay/hyperswitch/issues
[open a new issue]: https://github.com/juspay/hyperswitch/issues/new/choose

<a href="#Versioning">
  <h2 id="Versioning">🔖 Versioning</h2>
</a>

Check the [CHANGELOG.md](./CHANGELOG.md) file for details.

<a href="#©Copyright and License">
  <h2 id="©Copyright and License">©️ Copyright and License</h2>
</a>

This product is licensed under the [Apache 2.0 License](LICENSE).


<a href="#Thanks to all contributors">
  <h2 id="Thanks to all contributors">✨ Thanks to all contributors</h2>
</a>

Thank you for your support in hyperswitch's growth. Keep up the great work! 🥂

<a href="https://github.com/juspay/hyperswitch/graphs/contributors">
  <img src="https://contributors-img.web.app/image?repo=juspay/hyperswitch" alt="Contributors"/>
</a><|MERGE_RESOLUTION|>--- conflicted
+++ resolved
@@ -60,32 +60,24 @@
 <h3> One-click deployment on AWS cloud </h3>
 
 The fastest and easiest way to try hyperswitch is via our CDK scripts
-<<<<<<< HEAD
 
 1. Click on the following button for a quick standalone deployment on AWS, suitable for prototyping.
    No code or setup is required in your system and the deployment is covered within the AWS free-tier setup.
 
-<a href="https://console.aws.amazon.com/cloudformation/home?region=us-east-2#/stacks/new?stackName=Hyperswitch&templateURL=https://hyperswitch-synth.s3.eu-central-1.amazonaws.com/deployment.yaml"><img src="./docs/imgs/aws_button.png" height="35"></a>
-=======
-
-1. Click on the following button for a quick standalone deployment on AWS, suitable for prototyping.
-   No code or setup is required in your system and the deployment is covered within the AWS free-tier setup.
-
 &emsp;&emsp; <a title="Bootstrap" href="https://console.aws.amazon.com/cloudformation/home?region=us-east-1#/stacks/new?stackName=cdk-hs&templateURL=https://hyperswitch-synth.s3.eu-central-1.amazonaws.com/bootstrap-template.yml"> Click here if you have not bootstrapped your region before deploying</a>
 
 &emsp;&emsp; <a href="https://console.aws.amazon.com/cloudformation/home?region=us-east-1#/stacks/new?stackName=Hyperswitch&templateURL=https://hyperswitch-synth.s3.eu-central-1.amazonaws.com/deployment.yaml"><img src="./docs/imgs/aws_button.png" height="35"></a>
 
->>>>>>> 20c4226a
-
 2. Sign-in to your AWS console.
 
 3. Follow the instructions provided on the console to successfully deploy Hyperswitch
 
-<<<<<<< HEAD
 For an early access to the production-ready setup fill this <a href="https://forms.gle/v6ru55XDZFufVPnu9">Early Access Form</a> 
-=======
+2. Sign-in to your AWS console.
+
+3. Follow the instructions provided on the console to successfully deploy Hyperswitch
+
 For an early access to the production-ready setup fill this <a href="https://forms.gle/v6ru55XDZFufVPnu9">Early Access Form</a>
->>>>>>> 20c4226a
 
 <a href="#Fast-Integration-for-Stripe-Users">
   <h2 id="Fast Integration for Stripe Users">🔌 Fast Integration for Stripe Users</h2>
