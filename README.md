<p align="center">
  <img src="./docs/imgs/hyperswitch-logo-dark.svg#gh-dark-mode-only" alt="Hyperswitch-Logo" width="40%" />
  <img src="./docs/imgs/hyperswitch-logo-light.svg#gh-light-mode-only" alt="Hyperswitch-Logo" width="40%" />
</p>

<h1 align="center">Open-Source Payments Orchestration</h1>

<div align="center" >
Single API to access the payments ecosystem and its features
</div>

<p align="center">
  <a href="https://github.com/juspay/hyperswitch/actions?query=workflow%3ACI+branch%3Amain">
    <img src="https://github.com/juspay/hyperswitch/workflows/CI-push/badge.svg" />
  </a>
  <a href="https://github.com/juspay/hyperswitch/blob/main/LICENSE">
    <img src="https://img.shields.io/github/license/juspay/hyperswitch" />
  </a>
  <a href="https://github.com/juspay/hyperswitch/blob/main/LICENSE">
    <img src="https://img.shields.io/badge/Made_in-Rust-orange" />
  </a>
  <!-- Uncomment when we reach >50% coverage -->
  <!-- <a href="https://codecov.io/github/juspay/hyperswitch" >
    <img src="https://codecov.io/github/juspay/hyperswitch/graph/badge.svg"/>
  </a> -->
</p>
<p align="center">
  <a href="https://www.linkedin.com/company/hyperswitch/">
    <img src="https://img.shields.io/badge/follow-hyperswitch-blue?logo=linkedin&labelColor=grey"/>
  </a>
  <a href="https://x.com/hyperswitchio">
    <img src="https://img.shields.io/badge/follow-%40hyperswitchio-white?logo=x&labelColor=grey"/>
  </a>
  <a href="https://join.slack.com/t/hyperswitch-io/shared_invite/zt-2jqxmpsbm-WXUENx022HjNEy~Ark7Orw">
    <img src="https://img.shields.io/badge/chat-on_slack-blue?logo=slack&labelColor=grey&color=%233f0e40"/>
  </a>
</p>

<hr>

## Table of Contents

1. [Introduction](#introduction)
2. [Try Hyperswitch](#try-hyperswitch)
3. [Architectural Overview](#architectural-overview) 
4. [Support, Feature requests & Bugs](#support-feature-requests)  
5. [Our Vision](#our-vision)  
6. [Versioning](#versioning)  
7. [Copyright and License](#copyright-and-license)

<a href="#introduction">
  <h2 id="introduction">Introduction</h2>
</a>
Juspay, founded in 2012, is a global leader in payment orchestration and checkout solutions, trusted by 400+ leading enterprises and brands worldwide. Hyperswitch is Juspay's new generation of composable, commercial open-source payments platform for merchant and brands. It is an enterprise-grade, transparent and modular payments platform designed to provide digital businesses access to the best payments infrastructure.

Here are the key components of Hyperswitch that deliver the whole solution:

* [Hyperswitch Backend](https://github.com/juspay/hyperswitch): Hyperswitch backend enables seamless payment processing with comprehensive support for various payment flows - authorization, authentication, void and capture workflows along with robust management of post-payment processes like refunds and chargeback handling. Additionally, Hyperswitch supports non-payment use cases by enabling connections with external FRM or authentication providers as part of the payment flow. The backend optimizes payment routing with customizable workflows, including success rate-based routing, rule-based routing, volume distribution, fallback handling, and intelligent retry mechanisms for failed payments based on specific error codes.

* [SDK (Frontend)](https://github.com/juspay/hyperswitch-web): The SDK, available for web, [Android, and iOS](https://github.com/juspay/hyperswitch-client-core), unifies the payment experience across various methods such as cards, wallets, BNPL, bank transfers, and more, while supporting the diverse payment flows of underlying PSPs. When paired with the locker, it surfaces the user's saved payment methods.    

* [Control Center](https://github.com/juspay/hyperswitch-control-center): The Control Center enables users to manage the entire payments stack without any coding. It allows the creation of workflows for routing, payment retries, and defining conditions to invoke 3DS, fraud risk management (FRM), and surcharge modules. The Control Center provides access to transaction, refund, and chargeback operations across all integrated PSPs, transaction-level logs for initial debugging, and detailed analytics and insights into payment performance.

Read more at [Hyperswitch docs](https://docs.hyperswitch.io/).

<a href="#try-hyperswitch">
  <h2 id="try-hyperswitch">Try Hyperswitch</h2>
</a>

### 1. Local Setup

<<<<<<< HEAD
#### One-Click Setup (Recommended)

You can run Hyperswitch on your system with a single command using our one-click setup script:

```shell
git clone --depth 1 --branch latest https://github.com/juspay/hyperswitch
cd hyperswitch
scripts/setup.sh
=======
You can run Hyperswitch on your system using Docker compose after cloning this repository. 
We recommend using Docker Desktop (Or Orbstack) for Windows and Mac OS. On Linux, you can install Docker Engine directly.
```shell
git clone --depth 1 --branch latest https://github.com/juspay/hyperswitch
cd hyperswitch
docker compose up -d
# This script verifies the setup and provides links to the individual components.
scripts/docker_output.sh
>>>>>>> 54e91058
```
The next step is to [configure a connector][configure-a-connector] with the Hyperswitch Control Center and [try a payment][try-a-payment].

Check out the [local setup guide][local-setup-guide] for more details on setting up the entire stack or component wise.

<<<<<<< HEAD
The above script will:
- Check for prerequisites (Docker Compose/Orbstack)
- Set up necessary configurations
- Let you select a deployment profile:
  - **Standard**: Recommended - App server + Control Center + Web SDK.
  - **Full**: Standard + Monitoring + Scheduler.
  - **Development**: Build from source environment- may take up to 30 minutes.
  - **Standalone App Server**: Core services only (Hyperswitch server, PostgreSQL, Redis)
- Start the selected services
- Check service health
- Provide access information

The next step is to [configure a connector][configure-a-connector] with the Hyperswitch Control Center and [try a payment][try-a-payment].

Check out the [local setup guide][local-setup-guide] for more details on setting up the entire stack or component wise.

=======
>>>>>>> 54e91058

### 2. Deployment on cloud

The fastest and easiest way to try Hyperswitch on AWS is via our CDK scripts

1. Click on the following button for a quick standalone deployment on AWS, suitable for prototyping.
   No code or setup is required in your system and the deployment is covered within the AWS free-tier setup.

   <a href="https://console.aws.amazon.com/cloudformation/home?region=us-east-1#/stacks/new?stackName=HyperswitchBootstarp&templateURL=https://hyperswitch-synth.s3.eu-central-1.amazonaws.com/hs-starter-config.yaml"><img src="https://github.com/juspay/hyperswitch/blob/main/docs/imgs/aws_button.png?raw=true" height="35"></a>

2. Sign-in to your AWS console.

3. Follow the instructions provided on the console to successfully deploy Hyperswitch. This takes 30-45mins and gives the following output 

| Service| Host|
|----------------------------------------------|----------------------------------------------|
| App server running on                        | `http://hyperswitch-<host-id.region>.elb.amazonaws.com` |
| HyperloaderJS Hosted at                      | `http://<cloudfront.host-id>/0.103.1/v0/HyperLoader.js` |
| Control center server running on             | `http://hyperswitch-control-center-<host-id.region>.elb.amazonaws.com`, Login with Email: `test@gmail.com` |
| Hyperswitch Demo Store running on            | `http://hyperswitch-sdk-demo-<host-id.region>.elb.amazonaws.com` |
| Logs server running on                       | `http://hyperswitch-logs-<host-id.region>.elb.amazonaws.com`, Login with username: `admin`, password: `admin` |

We support deployment on GCP and Azure via Helm charts which takes 30-45mins. You can read more at [Hyperswitch docs](https://docs.hyperswitch.io/hyperswitch-open-source/deploy-on-kubernetes-using-helm). 

### 3. Hosted Sandbox

You can experience the product by signing up for our [hosted sandbox](https://app.hyperswitch.io/). The signup process accepts any email ID and provides access to the entire Control Center. You can set up connectors, define workflows for routing and retries, and even try payments from the dashboard.

<a href="#architectural-overview">
  <h2 id="architectural-overview">Architectural Overview</h2>
</a>
<img src="./docs/imgs/features.png" />
<img src="./docs/imgs/non-functional-features.png" />

<img src="./docs/imgs/hyperswitch-architecture-v1.png" />

[docs-link-for-enterprise]: https://docs.hyperswitch.io/hyperswitch-cloud/quickstart
[docs-link-for-developers]: https://docs.hyperswitch.io/hyperswitch-open-source/overview
[contributing-guidelines]: docs/CONTRIBUTING.md
[dashboard-link]: https://app.hyperswitch.io/
[website-link]: https://hyperswitch.io/
[learning-resources]: https://docs.hyperswitch.io/learn-more/payment-flows
[local-setup-guide]: /docs/try_local_system.md
[docker-compose-scheduler-monitoring]: /docs/try_local_system.md#running-additional-services
[configure-a-connector]: https://docs.hyperswitch.io/hyperswitch-open-source/account-setup/using-hyperswitch-control-center#add-a-payment-processor
[try-a-payment]: https://docs.hyperswitch.io/hyperswitch-open-source/account-setup/test-a-payment

<a href="support-feature-requests">
  <h2 id="support-feature-requests">Support, Feature requests & Bugs</h2>
</a>

For any support, join the conversation in [Slack](https://join.slack.com/t/hyperswitch-io/shared_invite/zt-2jqxmpsbm-WXUENx022HjNEy~Ark7Orw)

For new product features, enhancements, roadmap discussions, or to share queries and ideas, visit our [GitHub Discussions](https://github.com/juspay/hyperswitch/discussions)

For reporting a bug, please read the issue guidelines and search for [existing and closed issues]. If your problem or idea is not addressed yet, please [open a new issue].

[existing and closed issues]: https://github.com/juspay/hyperswitch/issues
[open a new issue]: https://github.com/juspay/hyperswitch/issues/new/choose

<a href="our-vision">
  <h2 id="our-vision">Our Vision</h2>
</a>

> Linux for Payments

Payments are evolving rapidly worldwide, with hundreds of processors, fraud detection systems, authentication modules, and new payment methods and flows emerging. Businesses building or managing their own payment stacks often face similar challenges, struggle with comparable issues, and find it hard to innovate at the desired pace.

Hyperswitch serves as a well-architected designed reference platform, built on best-in-class design principles, empowering businesses to own and customize their payment stack. It provides a reusable core payments stack that can be tailored to specific requirements while relying on the Hyperswitch team for enhancements, support, and continuous innovation.

### Our Values

1. Embrace Payments Diversity: It will drive innovation in the ecosystem in
   multiple ways.
2. Make it Open Source: Increases trust; Improves the quality and reusability of
   software.
3. Be community driven: It enables participatory design and development.
4. Build it like Systems Software: This sets a high bar for Reliability,
   Security and Performance SLAs.
5. Maximise Value Creation: For developers, customers & partners.

This project is being created and maintained by [Juspay](https://juspay.io)

<a href="#versioning">
  <h2 id="versioning">Versioning</h2>
</a>

Check the [CHANGELOG.md](./CHANGELOG.md) file for details.

<a href="#copyright-and-license">
  <h2 id="copyright-and-license">Copyright and License</h2>
</a>

This product is licensed under the [Apache 2.0 License](LICENSE).


<a href="team-behind-hyperswitch">
  <h2 id="team-behind-hyperswitch">Team behind Hyperswitch</h2>
</a>

The core team of 150+ engineers building Hyperswitch. Keep up the great work! 🥂

<a href="https://github.com/juspay/hyperswitch/graphs/contributors">
  <img src="https://contributors-img.web.app/image?repo=juspay/hyperswitch" alt="Contributors"/>
</a><|MERGE_RESOLUTION|>--- conflicted
+++ resolved
@@ -69,7 +69,6 @@
 
 ### 1. Local Setup
 
-<<<<<<< HEAD
 #### One-Click Setup (Recommended)
 
 You can run Hyperswitch on your system with a single command using our one-click setup script:
@@ -78,22 +77,8 @@
 git clone --depth 1 --branch latest https://github.com/juspay/hyperswitch
 cd hyperswitch
 scripts/setup.sh
-=======
-You can run Hyperswitch on your system using Docker compose after cloning this repository. 
-We recommend using Docker Desktop (Or Orbstack) for Windows and Mac OS. On Linux, you can install Docker Engine directly.
-```shell
-git clone --depth 1 --branch latest https://github.com/juspay/hyperswitch
-cd hyperswitch
-docker compose up -d
-# This script verifies the setup and provides links to the individual components.
-scripts/docker_output.sh
->>>>>>> 54e91058
 ```
-The next step is to [configure a connector][configure-a-connector] with the Hyperswitch Control Center and [try a payment][try-a-payment].
-
-Check out the [local setup guide][local-setup-guide] for more details on setting up the entire stack or component wise.
-
-<<<<<<< HEAD
+
 The above script will:
 - Check for prerequisites (Docker Compose/Orbstack)
 - Set up necessary configurations
@@ -110,8 +95,6 @@
 
 Check out the [local setup guide][local-setup-guide] for more details on setting up the entire stack or component wise.
 
-=======
->>>>>>> 54e91058
 
 ### 2. Deployment on cloud
 
