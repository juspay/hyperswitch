--- conflicted
+++ resolved
@@ -400,7 +400,21 @@
       - router_net
 
   vector:
-<<<<<<< HEAD
+    image: timberio/vector:latest-debian
+    ports:
+      - "8686"
+      - "9598"
+      - "3103:3103"
+    profiles:
+      - olap
+    environment:
+      KAFKA_HOST: 'kafka0:29092'
+    networks:
+      - router_net
+    volumes:
+      - ./config/vector.yaml:/etc/vector/vector.yaml
+      - /var/run/docker.sock:/var/run/docker.sock
+  vector-session:
     build: ./docker/vector
     ports:
       - "8686:8686"
@@ -437,20 +451,4 @@
         condition: service_healthy
     volumes:
       - ./docker/cassandra/setup.cql:/scripts/setup.cql
-    command: /bin/bash -c "echo loading sessionizer keyspace && cqlsh cassandra -f /scripts/setup.cql -u cassandra -p cassandra"
-=======
-    image: timberio/vector:latest-debian
-    ports:
-      - "8686"
-      - "9598"
-      - "3103:3103"
-    profiles:
-      - olap
-    environment:
-      KAFKA_HOST: 'kafka0:29092'
-    networks:
-      - router_net
-    volumes:
-      - ./config/vector.yaml:/etc/vector/vector.yaml
-      - /var/run/docker.sock:/var/run/docker.sock
->>>>>>> 071d5345
+    command: /bin/bash -c "echo loading sessionizer keyspace && cqlsh cassandra -f /scripts/setup.cql -u cassandra -p cassandra"