FROM rust:slim as builder

<<<<<<< HEAD
ARG RUN_ENV=sandbox
=======
ARG RUN_ENV=Sandbox
ARG EXTRA_FEATURES=""
>>>>>>> 396c43d0

RUN apt-get update \
    && apt-get install -y libpq-dev libssl-dev pkg-config

# Copying codebase from current dir to /router dir
# and creating a fresh build
WORKDIR /router

# Disable incremental compilation.
#
# Incremental compilation is useful as part of an edit-build-test-edit cycle,
# as it lets the compiler avoid recompiling code that hasn't changed. However,
# on CI, we're not making small edits; we're almost always building the entire
# project from scratch. Thus, incremental compilation on CI actually
# introduces *additional* overhead to support making future builds
# faster...but no future builds will ever occur in any given CI environment.
#
# See https://matklad.github.io/2021/09/04/fast-rust-builds.html#ci-workflow
# for details.
ENV CARGO_INCREMENTAL=0
# Allow more retries for network requests in cargo (downloading crates) and
# rustup (installing toolchains). This should help to reduce flaky CI failures
# from transient network timeouts or other issues.
ENV CARGO_NET_RETRY=10
ENV RUSTUP_MAX_RETRIES=10
# Don't emit giant backtraces in the CI logs.
ENV RUST_BACKTRACE="short"
# Use cargo's sparse index protocol
ENV CARGO_REGISTRIES_CRATES_IO_PROTOCOL="sparse"

COPY . .
<<<<<<< HEAD
RUN cargo build --release --features ${RUN_ENV}
=======

# Use bash variable substitution to convert environment name to lowercase
RUN bash -c 'cargo build --release --features ${RUN_ENV@L} ${EXTRA_FEATURES}'
>>>>>>> 396c43d0



FROM debian

# Placing config and binary executable in different directories
ARG CONFIG_DIR=/local/config
ARG BIN_DIR=/local/bin

# RUN_ENV decides the corresponding config file to be used
ARG RUN_ENV=sandbox

# args for deciding the executable to export. three binaries:
# 1. BINARY=router - for main application
# 2. BINARY=scheduler, SCHEDULER_FLOW=consumer - part of process tracker
# 3. BINARY=scheduler, SCHEDULER_FLOW=producer - part of process tracker
ARG BINARY=router
ARG SCHEDULER_FLOW=consumer

RUN apt-get update \
    && apt-get install -y ca-certificates tzdata libpq-dev curl procps

EXPOSE 8080

ENV TZ=Etc/UTC \
    RUN_ENV=${RUN_ENV} \
    CONFIG_DIR=${CONFIG_DIR} \
    SCHEDULER_FLOW=${SCHEDULER_FLOW} \
    BINARY=${BINARY}

RUN mkdir -p ${BIN_DIR}

COPY --from=builder /router/target/release/${BINARY} ${BIN_DIR}/${BINARY}

WORKDIR ${BIN_DIR}

CMD ./${BINARY}<|MERGE_RESOLUTION|>--- conflicted
+++ resolved
@@ -1,11 +1,7 @@
 FROM rust:slim as builder
 
-<<<<<<< HEAD
 ARG RUN_ENV=sandbox
-=======
-ARG RUN_ENV=Sandbox
 ARG EXTRA_FEATURES=""
->>>>>>> 396c43d0
 
 RUN apt-get update \
     && apt-get install -y libpq-dev libssl-dev pkg-config
@@ -37,13 +33,7 @@
 ENV CARGO_REGISTRIES_CRATES_IO_PROTOCOL="sparse"
 
 COPY . .
-<<<<<<< HEAD
-RUN cargo build --release --features ${RUN_ENV}
-=======
-
-# Use bash variable substitution to convert environment name to lowercase
-RUN bash -c 'cargo build --release --features ${RUN_ENV@L} ${EXTRA_FEATURES}'
->>>>>>> 396c43d0
+RUN cargo build --release --features ${RUN_ENV} ${EXTRA_FEATURES}
 
 
 
